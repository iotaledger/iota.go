// Package kerl implements the Kerl hash function.
package kerl

import (
	"hash"
	"strings"
	"unsafe"

	. "github.com/iotaledger/iota.go/consts"
	"github.com/iotaledger/iota.go/kerl/sha3"
	. "github.com/iotaledger/iota.go/signing/utils"
	"github.com/iotaledger/iota.go/trinary"
	"github.com/pkg/errors"
)

// ErrAbsorbAfterSqueeze is returned when absorb is called on the same hash after a squeeze.
var ErrAbsorbAfterSqueeze = errors.New("absorb after squeeze")

// kerlDirection indicates the direction bytes are flowing through the sponge.
type kerlDirection int

const (
	// kerlAbsorbing indicates that the sponge is absorbing input.
	kerlAbsorbing kerlDirection = iota
	// kerlSqueezing indicates that the sponge is being squeezed.
	kerlSqueezing
)

// Kerl is a to trinary aligned version of keccak
type Kerl struct {
	hash.Hash                     // underlying binary hashing function
	state     kerlDirection       // whether the sponge is absorbing or squeezing
	buf       [HashBytesSize]byte // internal buffer
}

// NewKerl returns a new Kerl
func NewKerl() *Kerl {
	return &Kerl{Hash: sha3.NewLegacyKeccak384(), state: kerlAbsorbing}
}

// notUnaligned flips each bit of the internal buffer.
func (k *Kerl) notUnaligned() {
	bw := (*[HashBytesSize / 8]uint64)(unsafe.Pointer(&k.buf))[: HashBytesSize/8 : HashBytesSize/8]
	bw[0] = ^bw[0]
	bw[1] = ^bw[1]
	bw[2] = ^bw[2]
	bw[3] = ^bw[3]
	bw[4] = ^bw[4]
	bw[5] = ^bw[5]
}

// squeezeSum squeezes the current hash sum into the hash's state.
func (k *Kerl) squeezeSum() {
	// absorb the new state, when squeezing more than once
	if k.state == kerlSqueezing {
		k.notUnaligned()
		k.Hash.Reset()
		k.Hash.Write(k.buf[:])
	}
	k.state = kerlSqueezing
	k.Hash.Sum(k.buf[:0])
}

// Write absorbs more data into the hash's state.
// In oder to have consistent behavior with Absorb and AbsorbTrytes, it must be assured that the bytes written are
// multiples of HashByteSize and do not represent ternary numbers with a non-zero 243rd trit, e.g. by calling
// KerlBytesZeroLastTrit or by only using output from the Kerl hash function.
func (k *Kerl) Write(in []byte) (int, error) {
	if k.state != kerlAbsorbing {
		return 0, ErrAbsorbAfterSqueeze
	}
	return k.Hash.Write(in)
}

// Read squeezes an arbitrary number of bytes. The buffer will be filled in multiples of HashByteSize.
func (k *Kerl) Read(b []byte) (n int, err error) {
	for len(b) >= HashBytesSize {
		k.squeezeSum()

		copy(b, k.buf[:])
		KerlBytesZeroLastTrit(b[:HashBytesSize])
		b = b[HashBytesSize:]
		n += HashBytesSize
	}
	return n, nil
}

// Sum appends the current hash to b and returns the resulting slice.
// It does not change the underlying hash state.
func (k *Kerl) Sum(b []byte) []byte {
	// make a copy of k so that state and buffer are preserved
	dup := *k
	bytes := make([]byte, HashBytesSize)
	dup.Read(bytes)
	return append(b, bytes...)
}

// Reset resets the Hash to its initial state.
func (k *Kerl) Reset() {
	k.Hash.Reset()
	k.state = kerlAbsorbing
}

// Size returns the number of bytes Sum will return.
func (k *Kerl) Size() int {
	return HashBytesSize
}

// Absorb fills the internal state of the sponge with the given trits.
// This is only defined for Trit slices that are a multiple of HashTrinarySize long.
func (k *Kerl) Absorb(in trinary.Trits) error {
	if len(in)%HashTrinarySize != 0 {
		return errors.Wrap(ErrInvalidTritsLength, "trits slice length must be a multiple of 243")
	}

	// absorb all the chunks
	for len(in) >= HashTrinarySize {
		if in[HashTrinarySize-1] != 0 {
			return errors.Wrapf(ErrInvalidTrit, "each 243rd trit must be zero")
		}

		bs, _ := KerlTritsToBytes(in[:HashTrinarySize])
		if _, err := k.Write(bs); err != nil {
			return err
		}
		in = in[HashTrinarySize:]
	}
	return nil
}

// AbsorbTrytes fills the internal state of the sponge with the given trytes.
func (k *Kerl) AbsorbTrytes(in trinary.Trytes) error {
	if len(in)%HashTrytesSize != 0 {
		return errors.Wrap(ErrInvalidTrytesLength, "trytes length must be a multiple of 81")
	}

	// absorb all the chunks
	for len(in) >= HashTrytesSize {
		if !tryteHasZeroLastTrit(in[HashTrytesSize-1]) {
			return errors.Wrapf(ErrInvalidTrit, "each 243rd trit must be zero")
		}

		bs, _ := KerlTrytesToBytes(in[:HashTrytesSize])
		if _, err := k.Write(bs); err != nil {
			return err
		}
		in = in[HashTrytesSize:]
	}
	return nil
}

<<<<<<< HEAD
// MustAbsorbTrytes fills the internal state of the sponge with the given trytes.
=======
func tryteHasZeroLastTrit(t byte) bool {
	v := trinary.MustTryteToTryteValue(t)
	return v >= -4 && v <= 4
}

// MustAbsorbTrytes fills the internal State of the sponge with the given trytes.
>>>>>>> 092809e3
// It panics if the given trytes are not valid.
func (k *Kerl) MustAbsorbTrytes(in trinary.Trytes) {
	err := k.AbsorbTrytes(in)
	if err != nil {
		panic(err)
	}
}

// Squeeze out length trits. Length has to be a multiple of HashTrinarySize.
func (k *Kerl) Squeeze(length int) (trinary.Trits, error) {
	if length%HashTrinarySize != 0 {
		return nil, ErrInvalidSqueezeLength
	}

	out := make(trinary.Trits, 0, length)
	for i := 0; i < length/HashTrinarySize; i++ {
		k.squeezeSum()
		ts, _ := KerlBytesToTrits(k.buf[:])
		out = append(out, ts...)
	}
	return out, nil
}

// MustSqueeze squeezes out trits of the given length. Length has to be a multiple of HashTrinarySize.
// It panics if the length is not valid.
func (k *Kerl) MustSqueeze(length int) trinary.Trits {
	out, err := k.Squeeze(length)
	if err != nil {
		panic(err)
	}
	return out
}

// SqueezeTrytes squeezes out trytes of the given trit length. Length has to be a multiple of HashTrinarySize.
func (k *Kerl) SqueezeTrytes(length int) (trinary.Trytes, error) {
	if length%HashTrinarySize != 0 {
		return "", ErrInvalidSqueezeLength
	}

	var out strings.Builder
	out.Grow(length / TritsPerTryte)

	for i := 0; i < length/HashTrinarySize; i++ {
		k.squeezeSum()
		ts, _ := KerlBytesToTrytes(k.buf[:])
		out.WriteString(ts)
	}
	return out.String(), nil
}

// MustSqueezeTrytes squeezes out trytes of the given trit length. Length has to be a multiple of HashTrinarySize.
// It panics if the trytes or the length are not valid.
func (k *Kerl) MustSqueezeTrytes(length int) trinary.Trytes {
	out, err := k.SqueezeTrytes(length)
	if err != nil {
		panic(err)
	}
	return out
}

// Clone returns a deep copy of the current Kerl
func (k *Kerl) Clone() SpongeFunction {
	clone := *k
	clone.Hash = sha3.CloneState(k.Hash)
	return &clone
}<|MERGE_RESOLUTION|>--- conflicted
+++ resolved
@@ -149,16 +149,12 @@
 	return nil
 }
 
-<<<<<<< HEAD
-// MustAbsorbTrytes fills the internal state of the sponge with the given trytes.
-=======
 func tryteHasZeroLastTrit(t byte) bool {
 	v := trinary.MustTryteToTryteValue(t)
 	return v >= -4 && v <= 4
 }
 
 // MustAbsorbTrytes fills the internal State of the sponge with the given trytes.
->>>>>>> 092809e3
 // It panics if the given trytes are not valid.
 func (k *Kerl) MustAbsorbTrytes(in trinary.Trytes) {
 	err := k.AbsorbTrytes(in)
