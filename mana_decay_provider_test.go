//nolint:scopelint,golint,revive,nosnakecase,stylecheck
package iotago_test

import (
	"math"
	"os"
	"testing"

	"github.com/holiman/uint256"
	"github.com/stretchr/testify/require"

	"github.com/iotaledger/hive.go/core/safemath"
	iotago "github.com/iotaledger/iota.go/v4"
	"github.com/iotaledger/iota.go/v4/tpkg"
)

var (
	testProtoParams            = tpkg.IOTAMainnetV3TestProtocolParameters
	testAPI                    = iotago.V3API(testProtoParams)
	testTimeProvider           = testAPI.TimeProvider()
	testManaDecayProvider      *iotago.ManaDecayProvider
	testFloatManaDecayProvider *TestReferenceManaDecayProvider

	// These global variables are needed, otherwise the compiler will optimize away the actual tests.
	benchmarkResult iotago.Mana
)

func TestMain(m *testing.M) {
	manaParams := testProtoParams.ManaParameters()
	testManaDecayProvider = iotago.NewManaDecayProvider(testTimeProvider, testProtoParams.SlotsPerEpochExponent(), manaParams)
	testFloatManaDecayProvider = &TestReferenceManaDecayProvider{
		timeProvider:                 testTimeProvider,
		generationRate:               uint64(manaParams.GenerationRate),
		generationRateExponent:       uint64(manaParams.GenerationRateExponent),
		decayFactorEpochsSum:         uint64(manaParams.DecayFactorEpochsSum),
		decayFactorEpochsSumExponent: uint64(manaParams.DecayFactorEpochsSumExponent),
		decayFactorsExponent:         uint64(manaParams.DecayFactorsExponent),
		decayFactors:                 manaParams.DecayFactors,
		decayFactorsLength:           uint64(len(manaParams.DecayFactors)),
		annualDecayFactorPercentage:  uint64(manaParams.AnnualDecayFactorPercentage),
		tokenSupply:                  testProtoParams.TokenSupply(),
	}

	// call the tests
	os.Exit(m.Run())
}

func BenchmarkManaWithDecay_Single(b *testing.B) {
	endSlot := iotago.SlotIndex(300 << testProtoParams.SlotsPerEpochExponent())

	b.ResetTimer()

	for i := 0; i < b.N; i++ {
		benchmarkResult, _ = testManaDecayProvider.DecayManaBySlots(iotago.MaxMana, 0, endSlot)
	}
}

func BenchmarkManaWithDecay_Range(b *testing.B) {
	b.ResetTimer()

	for i := 0; i < b.N; i++ {
		value := iotago.MaxMana
<<<<<<< HEAD
		for epoch := 1; epoch <= 5*len(testProtoParams.ManaParameters().DecayFactors); epoch++ {
			value, _ = testManaDecayProvider.ManaWithDecay(value, 0, iotago.SlotIndex(epoch)<<testProtoParams.SlotsPerEpochExponent())
=======
		for epoch := 1; epoch <= 5*len(testManaDecayFactors); epoch++ {
			value, _ = testManaDecayProvider.DecayManaBySlots(value, 0, iotago.SlotIndex(epoch)<<slotsPerEpochExponent)
>>>>>>> a5a899fa
		}
		benchmarkResult = value
	}
}

func BenchmarkManaGenerationWithDecay_Single(b *testing.B) {
	endIndex := iotago.SlotIndex(300 << testProtoParams.SlotsPerEpochExponent())

	b.ResetTimer()

	for i := 0; i < b.N; i++ {
		benchmarkResult, _ = testManaDecayProvider.GenerateManaAndDecayBySlots(iotago.MaxBaseToken, 0, endIndex)
	}
}

func BenchmarkManaGenerationWithDecay_Range(b *testing.B) {
	b.ResetTimer()

	for i := 0; i < b.N; i++ {
		var value iotago.Mana
<<<<<<< HEAD
		for epoch := 1; epoch <= 5*len(testProtoParams.ManaParameters().DecayFactors); epoch++ {
			value, _ = testManaDecayProvider.ManaGenerationWithDecay(iotago.MaxBaseToken, 0, iotago.SlotIndex(epoch)<<testProtoParams.SlotsPerEpochExponent())
=======
		for epoch := 1; epoch <= 5*len(testManaDecayFactors); epoch++ {
			value, _ = testManaDecayProvider.GenerateManaAndDecayBySlots(iotago.MaxBaseToken, 0, iotago.SlotIndex(epoch)<<slotsPerEpochExponent)
>>>>>>> a5a899fa
		}
		benchmarkResult = value
	}
}

<<<<<<< HEAD
=======
func TestManaDecay_NoFactorsGiven(t *testing.T) {
	manaStruct := &iotago.ManaParameters{
		BitsCount:                    bitsCount,
		GenerationRate:               generationRate,
		GenerationRateExponent:       decayFactorEpochsSumExponent,
		DecayFactors:                 []uint32{},
		DecayFactorsExponent:         decayFactorsExponent,
		DecayFactorEpochsSum:         testManaDecayFactorEpochsSum,
		DecayFactorEpochsSumExponent: decayFactorEpochsSumExponent,
	}
	manaDecayProvider := iotago.NewManaDecayProvider(testTimeProvider, slotsPerEpochExponent, manaStruct)

	// no mana decay if no decay parameters are given
	value, err := manaDecayProvider.DecayManaBySlots(100, testTimeProvider.EpochStart(1), testTimeProvider.EpochStart(100))
	require.NoError(t, err)
	require.Equal(t, iotago.Mana(100), value)
}

>>>>>>> a5a899fa
func TestManaDecay_NoEpochIndexDiff(t *testing.T) {
	// no decay in the same epoch
	value, err := testManaDecayProvider.DecayManaBySlots(100, testTimeProvider.EpochStart(1), testTimeProvider.EpochEnd(1))
	require.NoError(t, err)
	require.Equal(t, iotago.Mana(100), value)
}

func TestManaDecay_StoredMana(t *testing.T) {
	type test struct {
		name        string
		storedMana  iotago.Mana
		createdSlot iotago.SlotIndex
		targetSlot  iotago.SlotIndex
		wantErr     error
	}

	tests := []*test{
		{
			name:        "check if mana decay works for 0 mana values",
			storedMana:  0,
			createdSlot: testTimeProvider.EpochStart(1),
			targetSlot:  testTimeProvider.EpochStart(400),
			wantErr:     nil,
		},
		{
			name:        "check if mana decay works for 0 slot index diffs",
			storedMana:  iotago.MaxMana,
			createdSlot: testTimeProvider.EpochStart(1),
			targetSlot:  testTimeProvider.EpochStart(1),
			wantErr:     nil,
		},
		{
			name:        "check for error if target index is lower than created index",
			storedMana:  0,
			createdSlot: testTimeProvider.EpochStart(2),
			targetSlot:  testTimeProvider.EpochStart(1),
			wantErr:     iotago.ErrWrongEpochIndex,
		},
		{
			name:        "check if mana decay works for exactly the amount of epochs in the lookup table",
			storedMana:  iotago.MaxMana,
			createdSlot: testTimeProvider.EpochStart(1),
			targetSlot:  testTimeProvider.EpochStart(iotago.EpochIndex(len(testProtoParams.ManaParameters().DecayFactors) + 1)),
			wantErr:     nil,
		},
		{
			name:        "check if mana decay works for multiples of the available epochs in the lookup table",
			storedMana:  iotago.MaxMana,
			createdSlot: testTimeProvider.EpochStart(1),
			targetSlot:  testTimeProvider.EpochStart(iotago.EpochIndex(3*len(testProtoParams.ManaParameters().DecayFactors) + 1)),
			wantErr:     nil,
		},
		{
			name:        "even with the highest possible uint64 number, the calculation should not overflow",
			storedMana:  iotago.MaxMana,
			createdSlot: testTimeProvider.EpochStart(1),
			targetSlot:  testTimeProvider.EpochStart(401),
			wantErr:     nil,
		},
	}

	for _, tt := range tests {
		t.Run(tt.name, func(t *testing.T) {
<<<<<<< HEAD
			fixedPointResult, err := testManaDecayProvider.ManaWithDecay(tt.storedMana, tt.createdSlot, tt.targetSlot)
=======
			result, err := testManaDecayProvider.DecayManaBySlots(tt.storedMana, tt.createdSlot, tt.targetSlot)
>>>>>>> a5a899fa
			if tt.wantErr != nil {
				require.ErrorIs(t, err, tt.wantErr)
				return
			}

			// calculate the bounds of the float result.
			upperBound := testFloatManaDecayProvider.UpperBoundStoredMana(tt.storedMana, tt.createdSlot, tt.targetSlot)
			lowerBound := testFloatManaDecayProvider.LowerBoundStoredMana(tt.storedMana, tt.createdSlot, tt.targetSlot)

			// check if the fixed point result is in the bounds.
			require.LessOrEqual(t, float64(fixedPointResult), upperBound)
			require.GreaterOrEqual(t, float64(fixedPointResult), lowerBound)

			// check the fixed point result is exactly equal to the 256-bit integer result.
			result256 := testFloatManaDecayProvider.ManaDecay256(tt.storedMana, tt.createdSlot, tt.targetSlot)
			require.Equal(t, uint64(fixedPointResult), uint64(result256))

		})
	}
}

func TestManaDecay_PotentialMana(t *testing.T) {
	type test struct {
		name        string
		amount      iotago.BaseToken
		createdSlot iotago.SlotIndex
		targetSlot  iotago.SlotIndex
		wantErr     error
	}

	tests := []*test{
		{
			name:        "check if mana decay works for 0 base token values",
			amount:      0,
			createdSlot: testTimeProvider.EpochStart(1),
			targetSlot:  testTimeProvider.EpochStart(400),
			wantErr:     nil,
		},
		{
			name:        "check if mana decay works for 0 slot index diffs",
			amount:      math.MaxInt64,
			createdSlot: testTimeProvider.EpochStart(1),
			targetSlot:  testTimeProvider.EpochStart(1),
			wantErr:     nil,
		},
		{
			name:        "check for error if target index is lower than created index",
			amount:      0,
			createdSlot: testTimeProvider.EpochStart(2),
			targetSlot:  testTimeProvider.EpochStart(1),
			wantErr:     iotago.ErrWrongEpochIndex,
		},
		{
			name:        "check if mana decay works for exactly the amount of epochs in the lookup table",
			amount:      testFloatManaDecayProvider.tokenSupply,
			createdSlot: testTimeProvider.EpochStart(1),
			targetSlot:  testTimeProvider.EpochStart(iotago.EpochIndex(len(testProtoParams.ManaParameters().DecayFactors) + 1)),
			wantErr:     nil,
		},
		{
			name:        "check if mana decay works for multiples of the available epochs in the lookup table",
			amount:      testFloatManaDecayProvider.tokenSupply,
			createdSlot: testTimeProvider.EpochStart(1),
			targetSlot:  testTimeProvider.EpochStart(iotago.EpochIndex(3*len(testProtoParams.ManaParameters().DecayFactors) + 1)),
			wantErr:     nil,
		},
		{
			name:        "check if mana generation works for 0 epoch diffs",
			amount:      testFloatManaDecayProvider.tokenSupply,
			createdSlot: testTimeProvider.EpochStart(1),
			targetSlot:  testTimeProvider.EpochEnd(1),
			wantErr:     nil,
		},
		{
			name:        "check if mana generation works for 1 epoch diffs",
			amount:      testFloatManaDecayProvider.tokenSupply,
			createdSlot: testTimeProvider.EpochStart(1),
			targetSlot:  testTimeProvider.EpochEnd(2),
			wantErr:     nil,
		},
		{
			name:        "check if mana generation works for >=2 epoch diffs",
			amount:      testFloatManaDecayProvider.tokenSupply,
			createdSlot: testTimeProvider.EpochStart(1),
			targetSlot:  testTimeProvider.EpochEnd(3),
			wantErr:     nil,
		},
	}

	for _, tt := range tests {
		t.Run(tt.name, func(t *testing.T) {
<<<<<<< HEAD
			// calculate the fixedPointResult
			fixedPointResult, err := testManaDecayProvider.ManaGenerationWithDecay(tt.amount, tt.createdSlot, tt.targetSlot)
=======
			// calculate the result
			result, err := testManaDecayProvider.GenerateManaAndDecayBySlots(tt.amount, tt.createdSlot, tt.targetSlot)
>>>>>>> a5a899fa
			if tt.wantErr != nil {
				require.ErrorIs(t, err, tt.wantErr)
				return
			}

			// calculate the bounds of the float result.
			upperBound := testFloatManaDecayProvider.UpperBoundPotentialMana(tt.amount, tt.createdSlot, tt.targetSlot)
			lowerBound := testFloatManaDecayProvider.LowerBoundPotentialMana(tt.amount, tt.createdSlot, tt.targetSlot)

			// check if the fixed point result is in the bounds.
			require.LessOrEqual(t, float64(fixedPointResult), upperBound)
			require.GreaterOrEqual(t, float64(fixedPointResult), lowerBound)

			// check the fixed point result is within epsilon of float result (must not be zero)
			if fixedPointResult != 0 {
				floatResult := testFloatManaDecayProvider.ManaGenerationWithDecayFloat(tt.amount, tt.createdSlot, tt.targetSlot)
				require.InEpsilon(t, floatResult, float64(fixedPointResult), float64(0.001))
			}

			// check the fixed point result is exactly equal to the 256-bit integer result
			result256 := testFloatManaDecayProvider.ManaGenerationWithDecay256(tt.amount, tt.createdSlot, tt.targetSlot)
			require.Equal(t, fixedPointResult, result256)

		})
	}
}

func TestManaDecay_Rewards(t *testing.T) {
	type test struct {
		name         string
		rewards      iotago.Mana
		rewardEpoch  iotago.EpochIndex
		claimedEpoch iotago.EpochIndex
		wantErr      error
	}

	tests := []*test{
		{
			name:         "check if mana decay works for 0 mana values",
			rewards:      0,
			rewardEpoch:  1,
			claimedEpoch: 400,
			wantErr:      nil,
		},
		{
			name:         "check if mana decay works for 0 slot index diffs",
			rewards:      iotago.MaxMana,
			rewardEpoch:  1,
			claimedEpoch: 1,
			wantErr:      nil,
		},
		{
			name:         "check for error if target index is lower than created index",
			rewards:      0,
			rewardEpoch:  2,
			claimedEpoch: 1,
			wantErr:      iotago.ErrWrongEpochIndex,
		},
		{
			name:         "check if mana decay works for exactly the amount of epochs in the lookup table",
			rewards:      iotago.MaxMana,
			rewardEpoch:  1,
			claimedEpoch: iotago.EpochIndex(len(testProtoParams.ManaParameters().DecayFactors) + 1),
			wantErr:      nil,
		},
		{
			name:         "check if mana decay works for multiples of the available epochs in the lookup table",
			rewards:      iotago.MaxMana,
			rewardEpoch:  1,
			claimedEpoch: iotago.EpochIndex(3*len(testProtoParams.ManaParameters().DecayFactors) + 1),
			wantErr:      nil,
		},
		{
			name:         "even with the highest possible uint64 number, the calculation should not overflow",
			rewards:      iotago.MaxMana,
			rewardEpoch:  1,
			claimedEpoch: 401,
			wantErr:      nil,
		},
	}

	for _, tt := range tests {
		t.Run(tt.name, func(t *testing.T) {
<<<<<<< HEAD
			fixedPointResult, err := testManaDecayProvider.RewardsWithDecay(tt.rewards, tt.rewardEpoch, tt.claimedEpoch)
=======
			result, err := testManaDecayProvider.DecayManaByEpochs(tt.rewards, tt.rewardEpoch, tt.claimedEpoch)
>>>>>>> a5a899fa
			if tt.wantErr != nil {
				require.ErrorIs(t, err, tt.wantErr)

				return
			}

			// calculate bounds for the float result.
			createdSlot := testTimeProvider.EpochStart(tt.rewardEpoch)
			targetSlot := testTimeProvider.EpochStart(tt.claimedEpoch)
			testTimeProvider.EpochStart(1)
			upperBound := testFloatManaDecayProvider.UpperBoundStoredMana(tt.rewards, createdSlot, targetSlot)
			lowerBound := testFloatManaDecayProvider.LowerBoundStoredMana(tt.rewards, createdSlot, targetSlot)

			// check if the fixed point result is in the bounds.
			require.LessOrEqual(t, float64(fixedPointResult), upperBound)
			require.GreaterOrEqual(t, float64(fixedPointResult), lowerBound)

			// check the fixed point result is exactly equal to the 256-bit integer result.
			result256 := testFloatManaDecayProvider.decay256(uint64(tt.rewards), tt.claimedEpoch-tt.rewardEpoch)
			require.Equal(t, fixedPointResult, result256)
		})
	}
}

// TestReferenceManaDecayProvider calculates reference values for the mana decay and mana generation
// using either floating point arithmetic or 256-bit integer to compare against our fixed point decay provider.
type TestReferenceManaDecayProvider struct {
	timeProvider *iotago.TimeProvider

	// generationRate is the amount of potential Mana generated by 1 IOTA in 1 slot.
	generationRate uint64 // the generation rate needs to be scaled by 2^-generationRateExponent

	// generationRateExponent is the scaling of generationRate expressed as an exponent of 2.
	generationRateExponent uint64

	decayFactorEpochsSum uint64

	decayFactorEpochsSumExponent uint64

	decayFactorsExponent uint64

	decayFactorsLength uint64

	decayFactors []uint32 // the factors need to be scaled by 2^-decayFactorsExponent

	annualDecayFactorPercentage uint64

	tokenSupply iotago.BaseToken
}

// decay256 applies the decay to the given value using 256-bit integer arithmetic.
func (p *TestReferenceManaDecayProvider) decay256(value uint64, epochDiff iotago.EpochIndex) iotago.Mana {
	value256 := uint256.NewInt(value)

	// we keep applying the decay as long as epoch diffs are left
	remainingEpochDiff := epochDiff
	for remainingEpochDiff > 0 {
		// we can't decay more than the available epoch diffs
		// in the lookup table in this iteration
		diffsToDecay := remainingEpochDiff
		if diffsToDecay > iotago.EpochIndex(p.decayFactorsLength) {
			diffsToDecay = iotago.EpochIndex(p.decayFactorsLength)
		}
		remainingEpochDiff -= diffsToDecay
		// slice index 0 equals epoch diff 1
		decayFactor256 := uint256.NewInt(uint64(p.decayFactors[diffsToDecay-1]))
		// apply the decay and scale the resulting value (fixed-point arithmetics)
		value256 = new(uint256.Int).Mul(value256, decayFactor256)
		value256 = new(uint256.Int).Rsh(value256, uint(p.decayFactorsExponent))
	}

	return iotago.Mana(value256.Uint64())
}

// ManaDecay256 applies the decay to the given value using 256-bit integer arithmetic.
func (p *TestReferenceManaDecayProvider) ManaDecay256(value iotago.Mana, creationSlot iotago.SlotIndex, targetSlot iotago.SlotIndex) iotago.Mana {
	creationEpoch := p.timeProvider.EpochFromSlot(creationSlot)
	targetEpoch := p.timeProvider.EpochFromSlot(targetSlot)
	if value == 0 || targetEpoch-creationEpoch == 0 || p.decayFactorsLength == 0 {
		// no need to decay if the epoch didn't change or no decay factors were given
		return value
	}

	return p.decay256(uint64(value), targetEpoch-creationEpoch)
}

// ManaDecayFloat applies the decay to the given value using floating point arithmetic.
func (p *TestReferenceManaDecayProvider) ManaDecayFloat(mana iotago.Mana, creationSlot iotago.SlotIndex, targetSlot iotago.SlotIndex) float64 {
	creationEpoch := p.timeProvider.EpochFromSlot(creationSlot)
	targetEpoch := p.timeProvider.EpochFromSlot(targetSlot)
	floatAmount := float64(mana)
	epochsPerYear := (365.0 * 24.0 * 60.0 * 60.0) / float64(p.timeProvider.EpochDurationSeconds())
	decayPerEpoch := math.Pow(float64(p.annualDecayFactorPercentage)/100.0, 1/epochsPerYear)
	manaDecayed := floatAmount * math.Pow(decayPerEpoch, float64(targetEpoch-creationEpoch))

	return manaDecayed
}

// ManaGenerationWithDecay256 calculates mana generation with decay (for potential Mana) using 256-bit integer arithmetic.
func (p *TestReferenceManaDecayProvider) ManaGenerationWithDecay256(amount iotago.BaseToken, creationSlot iotago.SlotIndex, targetSlot iotago.SlotIndex) iotago.Mana {
	if targetSlot-creationSlot == 0 || p.generationRate == 0 {
		return 0
	}
	creationEpoch := p.timeProvider.EpochFromSlot(creationSlot)
	targetEpoch := p.timeProvider.EpochFromSlot(targetSlot)
	epochDiff := targetEpoch - creationEpoch
	amount256 := uint256.NewInt(uint64(amount))
	generationRate256 := uint256.NewInt(p.generationRate)
	decayFactorEpochsSum256 := uint256.NewInt(p.decayFactorEpochsSum)
	decayFactorEpochsSumExponent256 := p.decayFactorEpochsSumExponent

	//nolint:exhaustive // false-positive, we have a default case
	switch epochDiff {
	// case 0 means that the creationSlot and targetSlot belong to the same epoch. In that case, we generate mana according to the slotDiff, and no decay is applied
	case 0:
		slotDiff256 := uint256.NewInt(uint64(targetSlot - creationSlot))
		result := new(uint256.Int).Mul(generationRate256, amount256)
		result = new(uint256.Int).Mul(result, slotDiff256)
		result = new(uint256.Int).Rsh(result, uint(p.generationRateExponent))

		return iotago.Mana(result.Uint64())
	case 1:
		slotsBeforeNextEpoch256 := uint256.NewInt(uint64(p.timeProvider.SlotsBeforeNextEpoch(creationSlot)))
		slotsSinceEpochStart256 := uint256.NewInt(uint64(p.timeProvider.SlotsSinceEpochStart(targetSlot)))
		manaGeneratedFirstEpoch := new(uint256.Int).Mul(generationRate256, amount256)
		manaGeneratedFirstEpoch = new(uint256.Int).Mul(manaGeneratedFirstEpoch, slotsBeforeNextEpoch256)
		manaGeneratedFirstEpoch = new(uint256.Int).Rsh(manaGeneratedFirstEpoch, uint(p.generationRateExponent))

		manaDecayedFirstEpoch := p.decay256(manaGeneratedFirstEpoch.Uint64(), 1)

		manaGeneratedSecondEpoch := new(uint256.Int).Mul(generationRate256, amount256)
		manaGeneratedSecondEpoch = new(uint256.Int).Mul(manaGeneratedSecondEpoch, slotsSinceEpochStart256)
		manaGeneratedSecondEpoch = new(uint256.Int).Rsh(manaGeneratedSecondEpoch, uint(p.generationRateExponent))
		result, _ := safemath.SafeAdd(manaDecayedFirstEpoch, iotago.Mana(manaGeneratedSecondEpoch.Uint64()))

		return result
	default:
		slotsBeforeNextEpoch256 := uint256.NewInt(uint64(p.timeProvider.SlotsBeforeNextEpoch(creationSlot)))
		slotsSinceEpochStart256 := uint256.NewInt(uint64(p.timeProvider.SlotsSinceEpochStart(targetSlot)))

		c := new(uint256.Int).Mul(generationRate256, amount256)
		c = new(uint256.Int).Mul(decayFactorEpochsSum256, c)
		c = new(uint256.Int).Rsh(c, uint(decayFactorEpochsSumExponent256+p.generationRateExponent-uint64(p.timeProvider.SlotsPerEpochExponent())))

		manaGeneratedFirstEpoch := new(uint256.Int).Mul(generationRate256, amount256)
		manaGeneratedFirstEpoch = new(uint256.Int).Mul(manaGeneratedFirstEpoch, slotsBeforeNextEpoch256)
		manaGeneratedFirstEpoch = new(uint256.Int).Rsh(manaGeneratedFirstEpoch, uint(p.generationRateExponent))
		manaDecayedFirstEpoch := p.decay256(manaGeneratedFirstEpoch.Uint64(), epochDiff)

		manaDecayedIntermediateEpochs := p.decay256(c.Uint64(), epochDiff-1)

		manaGeneratedLastEpoch := new(uint256.Int).Mul(generationRate256, amount256)
		manaGeneratedLastEpoch = new(uint256.Int).Mul(manaGeneratedLastEpoch, slotsSinceEpochStart256)
		manaGeneratedLastEpoch = new(uint256.Int).Rsh(manaGeneratedLastEpoch, uint(p.generationRateExponent))

		result, _ := safemath.SafeAdd(iotago.Mana(c.Uint64()), iotago.Mana(manaGeneratedLastEpoch.Uint64()))
		result, _ = safemath.SafeSub(result, iotago.Mana(c.Uint64())>>p.decayFactorsExponent)
		result, _ = safemath.SafeSub(result, manaDecayedIntermediateEpochs)
		result, _ = safemath.SafeAdd(result, manaDecayedFirstEpoch)

		return result
	}
}

// ManaGenerationWithDecayFloat calculates mana generation with decay (for potential Mana) using floating point arithmetic.
func (p *TestReferenceManaDecayProvider) ManaGenerationWithDecayFloat(amount iotago.BaseToken, creationSlot iotago.SlotIndex, targetSlot iotago.SlotIndex) float64 {
	creationEpoch := p.timeProvider.EpochFromSlot(creationSlot)
	targetEpoch := p.timeProvider.EpochFromSlot(targetSlot)
	floatAmount := float64(amount)
	floatGenerationRate := float64(p.generationRate) * math.Pow(2, -float64(p.generationRateExponent))
	epochsPerYear := (365.0 * 24.0 * 60.0 * 60.0) / float64(p.timeProvider.EpochDurationSeconds())
	decayPerEpoch := math.Pow(float64(p.annualDecayFactorPercentage)/100.0, 1/epochsPerYear)
	epochDiff := targetEpoch - creationEpoch

	//nolint:exhaustive // false-positive, we have a default case
	switch epochDiff {
	case 0:
		floatSlotDiff := float64(targetSlot - creationSlot)

		return floatSlotDiff * floatAmount * floatGenerationRate

	case 1:
		slotsBeforeNextEpoch := p.timeProvider.SlotsBeforeNextEpoch(creationSlot)
		slotsSinceEpochStart := p.timeProvider.SlotsSinceEpochStart(targetSlot)
		manaDecayed := float64(slotsBeforeNextEpoch) * floatAmount * floatGenerationRate * decayPerEpoch
		manaGenerated := float64(slotsSinceEpochStart) * floatAmount * floatGenerationRate

		return manaDecayed + manaGenerated

	default:
		slotsBeforeNextEpoch := p.timeProvider.SlotsBeforeNextEpoch(creationSlot)
		slotsSinceEpochStart := p.timeProvider.SlotsSinceEpochStart(targetSlot)
		epochDiffFloat := float64(epochDiff)
		slotsPerEpochFloat := math.Pow(2, float64(p.timeProvider.SlotsPerEpochExponent()))
		constant := decayPerEpoch * (1 - math.Pow(decayPerEpoch, epochDiffFloat-1)) / (1 - decayPerEpoch)
		potentialMana_n := float64(slotsBeforeNextEpoch) * floatAmount * floatGenerationRate * math.Pow(decayPerEpoch, epochDiffFloat)
		potentialMana_n_1 := constant * floatAmount * floatGenerationRate * slotsPerEpochFloat
		potentialMana_0 := float64(slotsSinceEpochStart) * floatAmount * floatGenerationRate

		return potentialMana_n + potentialMana_n_1 + potentialMana_0
	}
}

// LowerBoundPotentialMana calculates the lower bound for measuring the accuracy of the potential Mana fixed point calculations compared with the floating point result.
func (p *TestReferenceManaDecayProvider) LowerBoundPotentialMana(amount iotago.BaseToken, creationSlot iotago.SlotIndex, targetSlot iotago.SlotIndex) float64 {
	epochsPerYear := (365.0 * 24.0 * 60.0 * 60.0) / float64(p.timeProvider.EpochDurationSeconds())
	decayPerEpoch := math.Pow(float64(p.annualDecayFactorPercentage)/100.0, 1/epochsPerYear)
	constant := decayPerEpoch / (1 - decayPerEpoch)

	return p.ManaGenerationWithDecayFloat(amount, creationSlot, targetSlot) - (4 + float64(amount)*float64(p.generationRate)*math.Pow(2, float64(p.timeProvider.SlotsPerEpochExponent()-uint8(p.generationRateExponent)))*(1+constant*math.Pow(2, -float64(p.decayFactorsExponent))))
}

// UpperBoundPotentialMana calculates the upper bound for measuring the accuracy of the potential Mana fixed point calculations compared with the floating point result.
func (p *TestReferenceManaDecayProvider) UpperBoundPotentialMana(amount iotago.BaseToken, creationSlot iotago.SlotIndex, targetSlot iotago.SlotIndex) float64 {
	return p.ManaGenerationWithDecayFloat(amount, creationSlot, targetSlot) + 2 - math.Pow(2, -float64(p.decayFactorsExponent-1))
}

// LowerBoundStoredMana calculates the lower bound for measuring the accuracy of the stored Mana fixed point calculations compared with the floating point result.
func (p *TestReferenceManaDecayProvider) LowerBoundStoredMana(mana iotago.Mana, creationSlot iotago.SlotIndex, targetSlot iotago.SlotIndex) float64 {
	return p.ManaDecayFloat(mana, creationSlot, targetSlot) - (float64(mana)*math.Pow(2, -float64(p.decayFactorsExponent)) + 1)
}

// UpperBoundStoredMana calculates the upper bound for measuring the accuracy of the stored Mana fixed point calculations compared with the floating point result.
func (p *TestReferenceManaDecayProvider) UpperBoundStoredMana(mana iotago.Mana, creationSlot iotago.SlotIndex, targetSlot iotago.SlotIndex) float64 {
	return p.ManaDecayFloat(mana, creationSlot, targetSlot)
}<|MERGE_RESOLUTION|>--- conflicted
+++ resolved
@@ -60,13 +60,8 @@
 
 	for i := 0; i < b.N; i++ {
 		value := iotago.MaxMana
-<<<<<<< HEAD
 		for epoch := 1; epoch <= 5*len(testProtoParams.ManaParameters().DecayFactors); epoch++ {
 			value, _ = testManaDecayProvider.ManaWithDecay(value, 0, iotago.SlotIndex(epoch)<<testProtoParams.SlotsPerEpochExponent())
-=======
-		for epoch := 1; epoch <= 5*len(testManaDecayFactors); epoch++ {
-			value, _ = testManaDecayProvider.DecayManaBySlots(value, 0, iotago.SlotIndex(epoch)<<slotsPerEpochExponent)
->>>>>>> a5a899fa
 		}
 		benchmarkResult = value
 	}
@@ -87,39 +82,13 @@
 
 	for i := 0; i < b.N; i++ {
 		var value iotago.Mana
-<<<<<<< HEAD
 		for epoch := 1; epoch <= 5*len(testProtoParams.ManaParameters().DecayFactors); epoch++ {
 			value, _ = testManaDecayProvider.ManaGenerationWithDecay(iotago.MaxBaseToken, 0, iotago.SlotIndex(epoch)<<testProtoParams.SlotsPerEpochExponent())
-=======
-		for epoch := 1; epoch <= 5*len(testManaDecayFactors); epoch++ {
-			value, _ = testManaDecayProvider.GenerateManaAndDecayBySlots(iotago.MaxBaseToken, 0, iotago.SlotIndex(epoch)<<slotsPerEpochExponent)
->>>>>>> a5a899fa
 		}
 		benchmarkResult = value
 	}
 }
 
-<<<<<<< HEAD
-=======
-func TestManaDecay_NoFactorsGiven(t *testing.T) {
-	manaStruct := &iotago.ManaParameters{
-		BitsCount:                    bitsCount,
-		GenerationRate:               generationRate,
-		GenerationRateExponent:       decayFactorEpochsSumExponent,
-		DecayFactors:                 []uint32{},
-		DecayFactorsExponent:         decayFactorsExponent,
-		DecayFactorEpochsSum:         testManaDecayFactorEpochsSum,
-		DecayFactorEpochsSumExponent: decayFactorEpochsSumExponent,
-	}
-	manaDecayProvider := iotago.NewManaDecayProvider(testTimeProvider, slotsPerEpochExponent, manaStruct)
-
-	// no mana decay if no decay parameters are given
-	value, err := manaDecayProvider.DecayManaBySlots(100, testTimeProvider.EpochStart(1), testTimeProvider.EpochStart(100))
-	require.NoError(t, err)
-	require.Equal(t, iotago.Mana(100), value)
-}
-
->>>>>>> a5a899fa
 func TestManaDecay_NoEpochIndexDiff(t *testing.T) {
 	// no decay in the same epoch
 	value, err := testManaDecayProvider.DecayManaBySlots(100, testTimeProvider.EpochStart(1), testTimeProvider.EpochEnd(1))
@@ -183,11 +152,7 @@
 
 	for _, tt := range tests {
 		t.Run(tt.name, func(t *testing.T) {
-<<<<<<< HEAD
 			fixedPointResult, err := testManaDecayProvider.ManaWithDecay(tt.storedMana, tt.createdSlot, tt.targetSlot)
-=======
-			result, err := testManaDecayProvider.DecayManaBySlots(tt.storedMana, tt.createdSlot, tt.targetSlot)
->>>>>>> a5a899fa
 			if tt.wantErr != nil {
 				require.ErrorIs(t, err, tt.wantErr)
 				return
@@ -279,13 +244,8 @@
 
 	for _, tt := range tests {
 		t.Run(tt.name, func(t *testing.T) {
-<<<<<<< HEAD
 			// calculate the fixedPointResult
 			fixedPointResult, err := testManaDecayProvider.ManaGenerationWithDecay(tt.amount, tt.createdSlot, tt.targetSlot)
-=======
-			// calculate the result
-			result, err := testManaDecayProvider.GenerateManaAndDecayBySlots(tt.amount, tt.createdSlot, tt.targetSlot)
->>>>>>> a5a899fa
 			if tt.wantErr != nil {
 				require.ErrorIs(t, err, tt.wantErr)
 				return
@@ -369,11 +329,7 @@
 
 	for _, tt := range tests {
 		t.Run(tt.name, func(t *testing.T) {
-<<<<<<< HEAD
-			fixedPointResult, err := testManaDecayProvider.RewardsWithDecay(tt.rewards, tt.rewardEpoch, tt.claimedEpoch)
-=======
-			result, err := testManaDecayProvider.DecayManaByEpochs(tt.rewards, tt.rewardEpoch, tt.claimedEpoch)
->>>>>>> a5a899fa
+			fixedPointResult, err := testManaDecayProvider.DecayManaBySlots(tt.rewards, tt.rewardEpoch, tt.claimedEpoch)
 			if tt.wantErr != nil {
 				require.ErrorIs(t, err, tt.wantErr)
 
