--- conflicted
+++ resolved
@@ -333,32 +333,6 @@
 	return false, nil
 }
 
-<<<<<<< HEAD
-// Tips returns the hex encoded tips as BlockIDs.
-func (ntr *TipsResponse) Tips() (iotago.BlockIDs, error) {
-	blockIDs := make(iotago.BlockIDs, len(ntr.TipsHex))
-	for i, tip := range ntr.TipsHex {
-		blockID, err := hexutil.DecodeHex(tip)
-		if err != nil {
-			return nil, err
-		}
-		copy(blockIDs[i][:], blockID)
-	}
-	return blockIDs, nil
-}
-
-// Tips gets the two tips from the node.
-func (client *Client) Tips(ctx context.Context) (*TipsResponse, error) {
-	res := &TipsResponse{}
-	if _, err := client.Do(ctx, http.MethodGet, RouteTips, nil, res); err != nil {
-		return nil, err
-	}
-
-	return res, nil
-}
-
-=======
->>>>>>> d88fc07a
 // SubmitBlock submits the given Block to the node.
 // The node will take care of filling missing information.
 // This function returns the blockID of the finalized block.
@@ -415,21 +389,6 @@
 	return block, nil
 }
 
-<<<<<<< HEAD
-// ChildrenByBlockID gets the BlockIDs of the child blocks of a given block.
-func (client *Client) ChildrenByBlockID(ctx context.Context, parentBlockID iotago.BlockID) (*ChildrenResponse, error) {
-	query := fmt.Sprintf(RouteBlockChildren, hexutil.EncodeHex(parentBlockID[:]))
-
-	res := &ChildrenResponse{}
-	if _, err := client.Do(ctx, http.MethodGet, query, nil, res); err != nil {
-		return nil, err
-	}
-
-	return res, nil
-}
-
-=======
->>>>>>> d88fc07a
 // TransactionIncludedBlock get a block that included the given transaction ID in the ledger.
 func (client *Client) TransactionIncludedBlock(ctx context.Context, txID iotago.TransactionID) (*iotago.Block, error) {
 	query := fmt.Sprintf(RouteTransactionsIncludedBlock, hexutil.EncodeHex(txID[:]))
@@ -449,7 +408,7 @@
 
 // BlockMetadataByBlockID gets the metadata of a block by its ID from the node.
 func (client *Client) TransactionIncludedBlockMetadata(ctx context.Context, txID iotago.TransactionID) (*BlockMetadataResponse, error) {
-	query := fmt.Sprintf(RouteTransactionsIncludedBlockMetadata, iotago.EncodeHex(txID[:]))
+	query := fmt.Sprintf(RouteTransactionsIncludedBlockMetadata, hexutil.EncodeHex(txID[:]))
 
 	res := &BlockMetadataResponse{}
 	if _, err := client.Do(ctx, http.MethodGet, query, nil, res); err != nil {
