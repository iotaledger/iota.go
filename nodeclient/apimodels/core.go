package apimodels

import (
	"encoding/json"

	"github.com/iotaledger/hive.go/ierrors"
	"github.com/iotaledger/hive.go/serializer/v2"
	iotago "github.com/iotaledger/iota.go/v4"
	"github.com/iotaledger/iota.go/v4/hexutil"
)

type (
	Versions []uint32
)

type BlockState byte
type BlockFailureReason byte

const (
	BlockStateLength         = serializer.OneByte
	BlockFailureReasonLength = serializer.OneByte
)

const (
	BlockStateUnknown BlockState = iota
	BlockStatePending
	BlockStateAccepted
	BlockStateConfirmed
	BlockStateFinalized
	BlockStateRejected
	BlockStateFailed
)

func (b BlockState) String() string {
	return []string{
		"unknown",
		"pending",
		"accepted",
		"confirmed",
		"finalized",
		"rejected",
		"failed",
	}[b]
}

type TransactionState byte
type TransactionFailureReason byte

func (b BlockState) Bytes() ([]byte, error) {
	return []byte{byte(b)}, nil
}

func BlockStateFromBytes(b []byte) (BlockState, int, error) {
	if len(b) < BlockStateLength {
		return 0, 0, ierrors.New("invalid block state size")
	}

	return BlockState(b[0]), BlockStateLength, nil
}

const (
	BlockFailureNone                   BlockFailureReason = 0
	BlockFailureIsTooOld               BlockFailureReason = 1
	BlockFailureParentIsTooOld         BlockFailureReason = 2
	BlockFailureBookingFailure         BlockFailureReason = 3
	BlockFailureDroppedDueToCongestion BlockFailureReason = 4
	BlockFailurePayloadInvalid         BlockFailureReason = 5

	// TODO: see if needed after congestion PR is done.
	BlockFailureOrphanedDueNegativeCreditsBalance BlockFailureReason = 6
)

const (
	TransactionStateLength         = serializer.OneByte
	TransactionFailureReasonLength = serializer.OneByte
)

const (
<<<<<<< HEAD
	TransactionStateNoTransaction TransactionState = iota
=======
	TransactionStateUnknown TransactionState = iota
>>>>>>> e06af2d9
	TransactionStatePending
	TransactionStateAccepted
	TransactionStateConfirmed
	TransactionStateFinalized
	TransactionStateFailed
)

func (t TransactionState) String() string {
	return []string{
<<<<<<< HEAD
		"noTransaction",
=======
		"unknown",
>>>>>>> e06af2d9
		"pending",
		"acccepted",
		"confirmed",
		"finalized",
		"failed",
	}[t]
}

func (t TransactionState) Bytes() ([]byte, error) {
	return []byte{byte(t)}, nil
}

func TransactionStateFromBytes(b []byte) (TransactionState, int, error) {
	if len(b) < TransactionStateLength {
		return 0, 0, ierrors.New("invalid transaction state size")
	}

	return TransactionState(b[0]), TransactionStateLength, nil
}

const (
	TxFailureNone                                  TransactionFailureReason = 0
	TxFailureUTXOInputAlreadySpent                 TransactionFailureReason = 1
	TxFailureConflicting                           TransactionFailureReason = 2
	TxFailureUTXOInputInvalid                      TransactionFailureReason = 3
	TxFailureTxTypeInvalid                         TransactionFailureReason = 4
	TxFailureSumOfInputAndOutputValuesDoesNotMatch TransactionFailureReason = 5
	TxFailureUnlockBlockSignatureInvalid           TransactionFailureReason = 6
	TxFailureConfiguredTimelockNotYetExpired       TransactionFailureReason = 7
	TxFailureGivenNativeTokensInvalid              TransactionFailureReason = 8
	TxFailureReturnAmountNotFulfilled              TransactionFailureReason = 9
	TxFailureInputUnlockInvalid                    TransactionFailureReason = 10
	TxFailureInputsCommitmentInvalid               TransactionFailureReason = 11
	TxFailureSenderNotUnlocked                     TransactionFailureReason = 12
	TxFailureChainStateTransitionInvalid           TransactionFailureReason = 13
	TxFailureInputCreationAfterTxCreation          TransactionFailureReason = 14
	TxFailureManaAmountInvalid                     TransactionFailureReason = 15
	TxFailureBICInputInvalid                       TransactionFailureReason = 16
	TxFailureRewardInputInvalid                    TransactionFailureReason = 17
	TxFailureCommitmentInputInvalid                TransactionFailureReason = 18
	TxFailureNoStakingFeature                      TransactionFailureReason = 19
	TxFailureFailedToClaimStakingReward            TransactionFailureReason = 20
	TxFailureFailedToClaimDelegationReward         TransactionFailureReason = 21
	TxFailureSemanticValidationFailed              TransactionFailureReason = 255
)

type (
	// InfoResponse defines the response of a GET info REST API call.
	InfoResponse struct {
		// The name of the node software.
		Name string `json:"name"`
		// The semver version of the node software.
		Version string `json:"version"`
		// The current status of this node.
		Status *InfoResNodeStatus `json:"status"`
		// The metrics of this node.
		Metrics *InfoResNodeMetrics `json:"metrics"`
		// The protocol versions this node supports.
		SupportedProtocolVersions Versions `json:"supportedProtocolVersions"`
		// The protocol parameters used by this node.
		ProtocolParameters *json.RawMessage `json:"protocol"`
		// The base token of the network.
		BaseToken *InfoResBaseToken `json:"baseToken"`
		// The features this node exposes.
		Features []string `json:"features"`
	}

	// InfoResNodeStatus defines the status of the node in info response.
	InfoResNodeStatus struct {
		// Whether the node is healthy.
		IsHealthy bool `json:"isHealthy"`
		// The accepted tangle time.
		AcceptedTangleTime uint64 `json:"acceptedTangleTime"`
		// The relative accepted tangle time.
		RelativeAcceptedTangleTime uint64 `json:"relativeAcceptedTangleTime"`
		// The confirmed tangle time.
		ConfirmedTangleTime uint64 `json:"confirmedTangleTime"`
		// The relative confirmed tangle time.
		RelativeConfirmedTangleTime uint64 `json:"relativeConfirmedTangleTime"`
		// The id of the latest known commitment.
		LatestCommitmentID iotago.CommitmentID `json:"latestCommitmentId"`
		// The index of the latest finalized slot.
		LatestFinalizedSlot iotago.SlotIndex `json:"latestFinalizedSlot"`
		// The slot index of the latest accepted block.
		LatestAcceptedBlockSlot iotago.SlotIndex `json:"latestAcceptedBlockSlot"`
		// The slot index of the latest confirmed block.
		LatestConfirmedBlockSlot iotago.SlotIndex `json:"latestConfirmedBlockSlot"`
		// The index of the slot at which the tangle data was pruned.
		PruningSlot iotago.SlotIndex `json:"pruningSlot"`
	}

	// InfoResNodeMetrics defines the metrics of a node in info response.
	InfoResNodeMetrics struct {
		// The current rate of new blocks per second, it's updated when a commitment is committed.
		BlocksPerSecond float64 `json:"blocksPerSecond"`
		// The current rate of confirmed blocks per second, it's updated when a commitment is committed.
		ConfirmedBlocksPerSecond float64 `json:"confirmedBlocksPerSecond"`
		// The ratio of confirmed blocks in relation to new blocks up until the latest commitment is committed.
		ConfirmationRate float64 `json:"confirmationRate"`
	}

	// InfoResBaseToken defines the info res base token information.
	InfoResBaseToken struct {
		// The base token name.
		Name string `json:"name"`
		// The base token ticker symbol.
		TickerSymbol string `json:"tickerSymbol"`
		// The base token unit.
		Unit string `json:"unit"`
		// The base token subunit.
		Subunit string `json:"subunit,omitempty"`
		// The base token amount of decimals.
		Decimals uint32 `json:"decimals"`
		// The base token uses the metric prefix.
		UseMetricPrefix bool `json:"useMetricPrefix"`
	}

	// IssuanceBlockHeaderResponse defines the response of a GET block issuance REST API call.
	IssuanceBlockHeaderResponse struct {
		// StrongParents are the strong parents of the block.
		StrongParents []string `json:"strongParents"`
		// WeakParents are the weak parents of the block.
		WeakParents []string `json:"weakParents"`
		// ShallowLikeParents are the shallow like parents of the block.
		ShallowLikeParents []string `json:"shallowLikeParents"`
		// LatestFinalizedSlot is the index of the latest finalized slot.
		LatestFinalizedSlot iotago.SlotIndex `json:"latestFinalizedSlot"`
		// Commitment is the commitment of the block.
		Commitment iotago.Commitment `json:"commitment"`
	}

	// BlockCreatedResponse defines the response of a POST blocks REST API call.
	BlockCreatedResponse struct {
		// The hex encoded block ID of the block.
		BlockID string `json:"blockId"`
	}

	// BlockMetadataResponse defines the response of a GET block metadata REST API call.
	BlockMetadataResponse struct {
		// BlockID The hex encoded block ID of the block.
		BlockID string `json:"blockId"`
		// BlockState might be pending, rejected, failed, confirmed, finalized.
		BlockState string `json:"blockState"`
		// BlockFailureReason if applicable indicates the error that occurred during the block processing.
		BlockFailureReason BlockFailureReason `json:"blockFailureReason,omitempty"`
		// TxState might be pending, conflicting, confirmed, finalized, rejected.
		TxState string `json:"txState,omitempty"`
		// TxFailureReason if applicable indicates the error that occurred during the transaction processing.
		TxFailureReason TransactionFailureReason `json:"txFailureReason,omitempty"`
	}

	// OutputMetadataResponse defines the response of a GET outputs metadata REST API call.
	OutputMetadataResponse struct {
		// BlockID is the block ID that contains the output.
		BlockID string `json:"blockId"`
		// TransactionID is the transaction ID that creates the output.
		TransactionID string `json:"transactionId"`
		// OutputIndex is the index of the output.
		OutputIndex uint16 `json:"outputIndex"`
		// IsSpent indicates whether the output is spent or not.
		IsSpent bool `json:"isSpent"`
		// CommitmentIDSpent is the commitment ID that includes the spent output.
		CommitmentIDSpent string `json:"commitmentIdSpent,omitempty"`
		// TransactionIDSpent is the transaction ID that spends the output.
		TransactionIDSpent string `json:"transactionIdSpent,omitempty"`
		// IncludedCommitmentID is the commitment ID that includes the output.
		IncludedCommitmentID string `json:"includedCommitmentId,omitempty"`
		// LatestCommitmentID is the latest commitment ID of a node.
		LatestCommitmentID string `json:"latestCommitmentId"`
	}

	// UTXOChangesResponse defines the response for UTXO slot REST API call.
	UTXOChangesResponse struct {
		// The index of the requested commitment.
		Index iotago.SlotIndex `json:"index"`
		// The outputs that are created in this slot.
		CreatedOutputs iotago.HexOutputIDs `json:"createdOutputs"`
		// The outputs that are consumed in this slot.
		ConsumedOutputs iotago.HexOutputIDs `json:"consumedOutputs"`
	}

	// CongestionResponse defines the response for the congestion REST API call.
	CongestionResponse struct {
		// SlotIndex is the index of the slot for which the estimate is provided
		SlotIndex iotago.SlotIndex `json:"slotIndex"`
		// Ready indicates if a node is ready to issue a block in a current congestion or should wait.
		Ready bool `json:"ready"`
		// ReferenceManaCost (RMC) is the mana cost a user needs to burn to issue a block in SlotIndex slot.
		ReferenceManaCost iotago.Mana `json:"referenceManaCost"`
		// BlockIssuanceCredits (BIC) is the mana a user has on its BIC account exactly slotIndex - MaxCommittableASge in the past.
		// This balance needs to be > 0 zero, otherwise account is locked
		BlockIssuanceCredits iotago.BlockIssuanceCredits `json:"blockIssuanceCredits"`
	}

	// BlockIssuanceCreditsResponse defines the response for the block issuance credits REST API call.
	BlockIssuanceCreditsResponse struct {
		// SlotIndex is the index of the slot corresponding to the block issuance credits value returned.
		SlotIndex iotago.SlotIndex `json:"slotIndex"`
		// BlockIssuanceCredits is the block issuance credits value for the slot. Node is able to provide values only of already committed slots.
		BlockIssuanceCredits iotago.BlockIssuanceCredits `json:"blockIssuanceCredits"`
	}

	// ValidatorResponse defines the response used in stakers response REST API calls.
	ValidatorResponse struct {
		// AccountID is the hex encoded account ID of the validator.
		AccountID string `json:"accountId"`
		// StakingEpochEnd is the epoch until which the validator registered to stake.
		StakingEpochEnd iotago.EpochIndex `json:"stakingEpochEnd"`
		// PoolStake is the sum of tokens delegated to the pooland the validator stake.
		PoolStake iotago.BaseToken `json:"poolStake"`
		// ValidatorStake is the stake of the validator.
		ValidatorStake iotago.BaseToken `json:"validatorStake"`
		// FixedCost is the fixed cost that the validator reciews from the total pool reward.
		FixedCost iotago.Mana `json:"fixedCost"`
		// LatestSuccessfulReward is the latest successful reward of the validator.
		LatestSupportedProtocolVersion uint64 `json:"latestSupportedProtocolVersion"`
	}

	// AccountStakingListResponse defines the response for the staking REST API call.
	AccountStakingListResponse struct {
		Stakers []ValidatorResponse `json:"stakers"`
	}

	// ManaRewardsResponse defines the response for the mana rewards REST API call.
	ManaRewardsResponse struct {
		// EpochIndex is the epoch index for which the mana rewards are returned.
		EpochIndex iotago.EpochIndex `json:"epochIndex"`
		// The amount of totally available rewards the requested output may claim.
		Rewards iotago.Mana `json:"rewards"`
	}

	// CommitteeMemberResponse defines the response used in committee and staking response REST API calls.
	CommitteeMemberResponse struct {
		// AccountID is the hex encoded account ID of the validator.
		AccountID string `json:"accountId"`
		// PoolStake is the sum of tokens delegated to the pooland the validator stake.
		PoolStake iotago.BaseToken `json:"poolStake"`
		// ValidatorStake is the stake of the validator.
		ValidatorStake iotago.BaseToken `json:"validatorStake"`
		// FixedCost is the fixed cost that the validator reciews from the total pool reward.
		FixedCost iotago.Mana `json:"fixedCost"`
	}

	// CommitteeResponse defines the response for the staking REST API call.
	CommitteeResponse struct {
		Committee           []CommitteeMemberResponse `json:"committee"`
		TotalStake          iotago.BaseToken          `json:"totalStake"`
		TotalValidatorStake iotago.BaseToken          `json:"totalValidatorStake"`
		EpochIndex          iotago.EpochIndex         `json:"epochIndex"`
	}
)

// TxID returns the TransactionID.
func (o *OutputMetadataResponse) TxID() (*iotago.TransactionID, error) {
	txIDBytes, err := hexutil.DecodeHex(o.TransactionID)
	if err != nil {
		return nil, ierrors.Errorf("unable to decode raw transaction ID from JSON to transaction ID: %w", err)
	}
	var txID iotago.TransactionID
	copy(txID[:], txIDBytes)

	return &txID, nil
}

// DecodeProtocolParameters returns the protocol parameters within the info response.
func (i *InfoResponse) DecodeProtocolParameters() (iotago.ProtocolParameters, error) {
	protoJSON, err := json.Marshal(i.ProtocolParameters)
	if err != nil {
		return nil, err
	}

	var o iotago.ProtocolParameters
	//nolint:nosnakecase
	if err := _internalAPI.JSONDecode(protoJSON, &o); err != nil {
		return nil, err
	}

	return o, nil
}

// DecodeCommitment returns the commitment within the block issuance response.
func (i *IssuanceBlockHeaderResponse) DecodeCommitment() (*iotago.Commitment, error) {
	commitmentJSON, err := json.Marshal(i.Commitment)
	if err != nil {
		return nil, err
	}

	o := &iotago.Commitment{}
	//nolint:nosnakecase
	if err := _internalAPI.JSONDecode(commitmentJSON, o); err != nil {
		return nil, err
	}

	return o, nil
}

// Highest returns the highest version.
func (v Versions) Highest() byte {
	return byte(v[len(v)-1])
}

// Lowest returns the lowest version.
func (v Versions) Lowest() byte {
	return byte(v[0])
}

// Supports tells whether the given version is supported.
func (v Versions) Supports(ver byte) bool {
	for _, value := range v {
		if value == uint32(ver) {
			return true
		}
	}

	return false
}<|MERGE_RESOLUTION|>--- conflicted
+++ resolved
@@ -76,11 +76,7 @@
 )
 
 const (
-<<<<<<< HEAD
 	TransactionStateNoTransaction TransactionState = iota
-=======
-	TransactionStateUnknown TransactionState = iota
->>>>>>> e06af2d9
 	TransactionStatePending
 	TransactionStateAccepted
 	TransactionStateConfirmed
@@ -90,11 +86,7 @@
 
 func (t TransactionState) String() string {
 	return []string{
-<<<<<<< HEAD
 		"noTransaction",
-=======
-		"unknown",
->>>>>>> e06af2d9
 		"pending",
 		"acccepted",
 		"confirmed",
