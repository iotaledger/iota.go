--- conflicted
+++ resolved
@@ -129,14 +129,8 @@
 	return d.Conditions.MustSet().Address().Address
 }
 
-<<<<<<< HEAD
 func (d *DelegationOutput) UnlockableBy(ident Address, pastBoundedSlotIndex SlotIndex, futureBoundedSlotIndex SlotIndex) bool {
 	ok, _ := outputUnlockableBy(d, nil, ident, pastBoundedSlotIndex, futureBoundedSlotIndex)
-=======
-func (d *DelegationOutput) UnlockableBy(ident Address, txCreationTime SlotIndex) bool {
-	ok, _ := outputUnlockable(d, nil, ident, txCreationTime)
-
->>>>>>> f7471b67
 	return ok
 }
 
