package iotago

import (
	"github.com/iotaledger/hive.go/core/safemath"
	"github.com/iotaledger/hive.go/ierrors"
	"github.com/iotaledger/hive.go/lo"
)

// StorageScore defines the type of storage score.
type StorageScore uint64

// StorageScoreFactor defines the type of the storage score factor.
type StorageScoreFactor byte

var (
	// ErrStorageDepositNotCovered gets returned when a NonEphemeralObject does not cover the minimum deposit
	// which is calculated from its storage score.
	ErrStorageDepositNotCovered = ierrors.New("minimum storage deposit not covered")
	// ErrTypeIsNotSupportedRentStructure gets returned when a serializable was found to not be a supported RentStructure.
	ErrTypeIsNotSupportedRentStructure = ierrors.New("serializable is not a supported rent structure")
)

// Multiply multiplies in with this factor.
func (factor StorageScoreFactor) Multiply(in StorageScore) StorageScore {
	return StorageScore(factor) * in
}

// With joins two factors with each other.
func (factor StorageScoreFactor) With(other StorageScoreFactor) StorageScoreFactor {
	return factor + other
}

// RentParameters defines the parameters of rent cost calculations on objects which take node resources.
// This structure defines the minimum base token deposit required on an object. This deposit does not
// generate Mana, which serves as a rent payment in Mana for storing the object.
type RentParameters struct {
	// Defines the number of IOTA tokens required per unit of storage score.
	StorageCost BaseToken `serix:"0,mapKey=storageCost"`
	// Defines the factor to be used for data only fields.
	StorageScoreFactorData StorageScoreFactor `serix:"1,mapKey=storageScoreFactorData"`
	// Defines the offset to be used for key/lookup generating fields.
	StorageScoreOffsetOutput StorageScore `serix:"2,mapKey=storageScoreOffsetOutput"`
	// Defines the offset to be used for block issuer feature public keys.
	StorageScoreOffsetEd25519BlockIssuerKey StorageScore `serix:"3,mapKey=storageScoreOffsetEd25519BlockIssuerKey"`
	// Defines the offset to be used for staking feature.
	StorageScoreOffsetStakingFeature StorageScore `serix:"4,mapKey=storageScoreOffsetStakingFeature"`
	// Defines the offset to be used for delegation output.
	StorageScoreOffsetDelegation StorageScore `serix:"5,mapKey=storageScoreOffsetDelegation"`
}

// RentStructure includes the rent parameters and the additional factors/offsets computed from these parameters.
type RentStructure struct {
<<<<<<< HEAD
	RentParameters *RentParameters
	// The amount of VBytes a minimal block issuer account needs to have minus the wrapping Basic Output, such that
	// this value plus the wrapping Basic Output the Implicit Account Creation Address is contained in results
	// in the minimum amount of a block issuer account.
	VBOffsetImplicitAccountCreationAddress VBytes
=======
	RentParameters                                   *RentParameters
	StorageScoreOffsetImplicitAccountCreationAddress StorageScore
>>>>>>> 21ee5c56
}

// StorageCost returns the cost of a single unit of storage score denoted in base tokens.
func (r *RentStructure) StorageCost() BaseToken {
	return r.RentParameters.StorageCost
}

// StorageScoreFactorData returns the factor to be used for data only fields.
func (r *RentStructure) StorageScoreFactorData() StorageScoreFactor {
	return r.RentParameters.StorageScoreFactorData
}

// StorageScoreOffsetOutput returns the offset to be used for all outputs to account for metadata created for the output.
func (r *RentStructure) StorageScoreOffsetOutput() StorageScore {
	return r.RentParameters.StorageScoreOffsetOutput
}

// StorageScoreOffsetEd25519BlockIssuerKey returns the offset to be used for block issuer feature public keys.
func (r *RentStructure) StorageScoreOffsetEd25519BlockIssuerKey() StorageScore {
	return r.RentParameters.StorageScoreOffsetEd25519BlockIssuerKey
}

// StorageScoreOffsetStakingFeature returns the offset to be used for staking feature.
func (r *RentStructure) StorageScoreOffsetStakingFeature() StorageScore {
	return r.RentParameters.StorageScoreOffsetStakingFeature
}

// StorageScoreOffsetDelegation returns the offset to be used for delegation output.
func (r *RentStructure) StorageScoreOffsetDelegation() StorageScore {
	return r.RentParameters.StorageScoreOffsetDelegation
}

// NewRentStructure creates a new RentStructure.
func NewRentStructure(rentParameters *RentParameters) *RentStructure {
	// create a dummy account with a block issuer feature to calculate the storage score.
	dummyAccountOutput := &AccountOutput{
		Amount:         0,
		Mana:           0,
		NativeTokens:   NativeTokens{},
		AccountID:      EmptyAccountID(),
		StateIndex:     0,
		StateMetadata:  []byte{},
		FoundryCounter: 0,
		Conditions: AccountOutputUnlockConditions{
			&GovernorAddressUnlockCondition{
				Address: &Ed25519Address{},
			},
			&StateControllerAddressUnlockCondition{
				Address: &Ed25519Address{},
			},
		},
		Features: AccountOutputFeatures{
			&BlockIssuerFeature{
				BlockIssuerKeys: BlockIssuerKeys{
					&Ed25519PublicKeyBlockIssuerKey{},
				},
			},
		},
		ImmutableFeatures: AccountOutputImmFeatures{},
	}

	dummyAddress := &Ed25519Address{}
	dummyBasicOutput := &BasicOutput{
		Conditions: UnlockConditions[basicOutputUnlockCondition]{
			&AddressUnlockCondition{
				Address: dummyAddress,
			},
		},
	}

	// create a rent structure with the provided rent parameters.
	rentStructure := &RentStructure{
		RentParameters: rentParameters,
	}

<<<<<<< HEAD
	// Set the vbytes for implicit account creation addresses as the vByte cost of the dummy account.
	vBytesDummyAccountOutput := dummyAccountOutput.VBytes(rentStructure, nil)
	vBytesDummyBasicOutput := dummyBasicOutput.VBytes(rentStructure, nil)
	vBytesDummyAddress := dummyAddress.VBytes(rentStructure, nil)
	rentStructure.VBOffsetImplicitAccountCreationAddress = vBytesDummyAccountOutput - vBytesDummyBasicOutput + vBytesDummyAddress
=======
	// set the storage score offset for implicit account creation addresses as
	// the difference between the storage score of the dummy account and the storage
	// score of the dummy basic output minus the storage score of the dummy address.
	storageScoreAccountOutput := dummyAccountOutput.StorageScore(rentStructure, nil)
	storageScoreBasicOutputWithoutAddress := dummyBasicOutput.StorageScore(rentStructure, nil) - dummyAddress.StorageScore(rentStructure, nil)
	rentStructure.StorageScoreOffsetImplicitAccountCreationAddress = lo.PanicOnErr(
		safemath.SafeSub(storageScoreAccountOutput, storageScoreBasicOutputWithoutAddress),
	)
>>>>>>> 21ee5c56

	return rentStructure
}

// CoversMinDeposit tells whether given this NonEphemeralObject, the base token amount fulfills the deposit requirements
// by examining the storage score of the object.
// Returns the minimum deposit computed and an error if it is not covered by the base token amount of the object.
func (r *RentStructure) CoversMinDeposit(object NonEphemeralObject, amount BaseToken) (BaseToken, error) {
	minDeposit, err := r.MinDeposit(object)
	if err != nil {
		return 0, ierrors.Wrap(err, "failed to compute min deposit")
	}
	if amount < minDeposit {
		return 0, ierrors.Wrapf(ErrStorageDepositNotCovered, "needed %d but only got %d", minDeposit, amount)
	}

	return minDeposit, nil
}

// MinDeposit returns the minimum deposit to cover a given object.
func (r *RentStructure) MinDeposit(object NonEphemeralObject) (BaseToken, error) {
	return safemath.SafeMul(r.StorageCost(), BaseToken(object.StorageScore(r, nil)))
}

// MinStorageDepositForReturnOutput returns the minimum renting costs for an BasicOutput which returns
// a StorageDepositReturnUnlockCondition amount back to the origin sender.
func (r *RentStructure) MinStorageDepositForReturnOutput(sender Address) (BaseToken, error) {
	return safemath.SafeMul(r.StorageCost(), BaseToken((&BasicOutput{Conditions: UnlockConditions[basicOutputUnlockCondition]{&AddressUnlockCondition{Address: sender}}, Amount: 0}).StorageScore(r, nil)))

}

func (r RentParameters) Equals(other RentParameters) bool {
	return r.StorageCost == other.StorageCost &&
		r.StorageScoreFactorData == other.StorageScoreFactorData &&
		r.StorageScoreOffsetOutput == other.StorageScoreOffsetOutput &&
		r.StorageScoreOffsetEd25519BlockIssuerKey == other.StorageScoreOffsetEd25519BlockIssuerKey &&
		r.StorageScoreOffsetStakingFeature == other.StorageScoreOffsetStakingFeature &&
		r.StorageScoreOffsetDelegation == other.StorageScoreOffsetDelegation
}

// NonEphemeralObject is an object which can not be pruned by nodes as it
// makes up an integral part to execute the IOTA protocol. This kind of objects are associated
// with costs in terms of the resources they take up.
type NonEphemeralObject interface {
	// StorageScore returns the cost this object has in terms of taking up
	// virtual and physical space within the data set needed to implement the protocol.
	// The override parameter acts as an escape hatch in case the cost needs to be adjusted
	// according to some external properties outside the NonEphemeralObject.
	StorageScore(rentStruct *RentStructure, override StorageScoreFunc) StorageScore
}

// StorageScoreFunc is a function which computes the storage score of a NonEphemeralObject.
type StorageScoreFunc func(rentStruct *RentStructure) StorageScore<|MERGE_RESOLUTION|>--- conflicted
+++ resolved
@@ -50,16 +50,12 @@
 
 // RentStructure includes the rent parameters and the additional factors/offsets computed from these parameters.
 type RentStructure struct {
-<<<<<<< HEAD
 	RentParameters *RentParameters
-	// The amount of VBytes a minimal block issuer account needs to have minus the wrapping Basic Output, such that
-	// this value plus the wrapping Basic Output the Implicit Account Creation Address is contained in results
-	// in the minimum amount of a block issuer account.
-	VBOffsetImplicitAccountCreationAddress VBytes
-=======
-	RentParameters                                   *RentParameters
+	// The storage score that a minimal block issuer account needs to have minus the wrapping Basic Output.
+	// Since this value is used for implicit account creation addresses, this value plus the wrapping
+	// Basic Output (the Implicit Account Creation Address is contained in) results in the
+	// minimum storage score of a block issuer account.
 	StorageScoreOffsetImplicitAccountCreationAddress StorageScore
->>>>>>> 21ee5c56
 }
 
 // StorageCost returns the cost of a single unit of storage score denoted in base tokens.
@@ -135,14 +131,7 @@
 		RentParameters: rentParameters,
 	}
 
-<<<<<<< HEAD
-	// Set the vbytes for implicit account creation addresses as the vByte cost of the dummy account.
-	vBytesDummyAccountOutput := dummyAccountOutput.VBytes(rentStructure, nil)
-	vBytesDummyBasicOutput := dummyBasicOutput.VBytes(rentStructure, nil)
-	vBytesDummyAddress := dummyAddress.VBytes(rentStructure, nil)
-	rentStructure.VBOffsetImplicitAccountCreationAddress = vBytesDummyAccountOutput - vBytesDummyBasicOutput + vBytesDummyAddress
-=======
-	// set the storage score offset for implicit account creation addresses as
+	// Set the storage score offset for implicit account creation addresses as
 	// the difference between the storage score of the dummy account and the storage
 	// score of the dummy basic output minus the storage score of the dummy address.
 	storageScoreAccountOutput := dummyAccountOutput.StorageScore(rentStructure, nil)
@@ -150,7 +139,6 @@
 	rentStructure.StorageScoreOffsetImplicitAccountCreationAddress = lo.PanicOnErr(
 		safemath.SafeSub(storageScoreAccountOutput, storageScoreBasicOutputWithoutAddress),
 	)
->>>>>>> 21ee5c56
 
 	return rentStructure
 }
