package stardust_test

import (
	"crypto/ed25519"
	"math/big"
	"testing"

	"github.com/stretchr/testify/require"

	iotago "github.com/iotaledger/iota.go/v4"
	"github.com/iotaledger/iota.go/v4/tpkg"
	"github.com/iotaledger/iota.go/v4/vm"
	"github.com/iotaledger/iota.go/v4/vm/stardust"
)

const (
	OneMi = 1_000_000
)

var stardustVM = stardust.NewVirtualMachine()

func TestNFTTransition(t *testing.T) {
	_, ident1, ident1AddrKeys := tpkg.RandEd25519Identity()

	inputIDs := tpkg.RandOutputIDs(1)
	inputs := vm.InputSet{
		inputIDs[0]: vm.OutputWithCreationTime{
			Output: &iotago.NFTOutput{
				Amount: OneMi,
				NFTID:  iotago.NFTID{},
				Conditions: iotago.NFTOutputUnlockConditions{
					&iotago.AddressUnlockCondition{Address: ident1},
				},
				Features: nil,
			},
			CreationTime: iotago.SlotIndex(0),
		},
	}

	nftAddr := iotago.NFTAddressFromOutputID(inputIDs[0])
	nftID := nftAddr.NFTID()

	essence := &iotago.TransactionEssence{
		Inputs: inputIDs.UTXOInputs(),
		Outputs: iotago.TxEssenceOutputs{
			&iotago.NFTOutput{
				Amount: OneMi,
				NFTID:  nftID,
				Conditions: iotago.NFTOutputUnlockConditions{
					&iotago.AddressUnlockCondition{Address: ident1},
				},
				Features: nil,
			},
		},
	}

	sigs, err := essence.Sign(inputIDs.OrderedSet(inputs.OutputSet()).MustCommitment(), ident1AddrKeys)
	require.NoError(t, err)

	tx := &iotago.Transaction{
		Essence: essence,
		Unlocks: iotago.Unlocks{
			&iotago.SignatureUnlock{Signature: sigs[0]},
		},
	}
	resolvedInputs := vm.ResolvedInputs{InputSet: inputs}
	require.NoError(t, stardustVM.Execute(tx, &vm.Params{External: &iotago.ExternalUnlockParameters{}}, resolvedInputs))
}

func TestCirculatingSupplyMelting(t *testing.T) {
	_, ident1, ident1AddrKeys := tpkg.RandEd25519Identity()
	accountIdent1 := tpkg.RandAccountAddress()

	inputIDs := tpkg.RandOutputIDs(3)
	inputs := vm.InputSet{
		inputIDs[0]: vm.OutputWithCreationTime{
			Output: &iotago.BasicOutput{
				Amount: OneMi,
				Conditions: iotago.BasicOutputUnlockConditions{
					&iotago.AddressUnlockCondition{Address: ident1},
				},
			},
		},
		inputIDs[1]: vm.OutputWithCreationTime{
			Output: &iotago.AccountOutput{
				Amount:         OneMi,
				NativeTokens:   nil,
				AccountID:      accountIdent1.AccountID(),
				StateIndex:     1,
				StateMetadata:  nil,
				FoundryCounter: 1,
				Conditions: iotago.AccountOutputUnlockConditions{
					&iotago.StateControllerAddressUnlockCondition{Address: ident1},
					&iotago.GovernorAddressUnlockCondition{Address: ident1},
				},
				Features: nil,
			},
		},
		inputIDs[2]: vm.OutputWithCreationTime{
			Output: &iotago.FoundryOutput{
				Amount:       OneMi,
				NativeTokens: nil,
				SerialNumber: 1,
				TokenScheme: &iotago.SimpleTokenScheme{
					MintedTokens:  big.NewInt(50),
					MeltedTokens:  big.NewInt(0),
					MaximumSupply: big.NewInt(50),
				},
				Conditions: iotago.FoundryOutputUnlockConditions{
					&iotago.ImmutableAccountUnlockCondition{Address: accountIdent1},
				},
				Features: nil,
			},
		},
	}

	// set input BasicOutput NativeToken to 50 which get melted
	foundryNativeTokenID := inputs[inputIDs[2]].Output.(*iotago.FoundryOutput).MustNativeTokenID()
	inputs[inputIDs[0]].Output.(*iotago.BasicOutput).NativeTokens = iotago.NativeTokens{
		{
			ID:     foundryNativeTokenID,
			Amount: new(big.Int).SetInt64(50),
		},
	}

	essence := &iotago.TransactionEssence{
		Inputs: inputIDs.UTXOInputs(),
		Outputs: iotago.TxEssenceOutputs{
			&iotago.AccountOutput{
				Amount:         OneMi,
				NativeTokens:   nil,
				AccountID:      accountIdent1.AccountID(),
				StateIndex:     2,
				StateMetadata:  nil,
				FoundryCounter: 1,
				Conditions: iotago.AccountOutputUnlockConditions{
					&iotago.StateControllerAddressUnlockCondition{Address: ident1},
					&iotago.GovernorAddressUnlockCondition{Address: ident1},
				},
				Features: nil,
			},
			&iotago.FoundryOutput{
				Amount:       2 * OneMi,
				NativeTokens: nil,
				SerialNumber: 1,
				TokenScheme: &iotago.SimpleTokenScheme{
					MintedTokens:  big.NewInt(50),
					MeltedTokens:  big.NewInt(50),
					MaximumSupply: big.NewInt(50),
				},
				Conditions: iotago.FoundryOutputUnlockConditions{
					&iotago.ImmutableAccountUnlockCondition{Address: accountIdent1},
				},
				Features: nil,
			},
		},
	}

	sigs, err := essence.Sign(inputIDs.OrderedSet(inputs.OutputSet()).MustCommitment(), ident1AddrKeys)
	require.NoError(t, err)

	tx := &iotago.Transaction{
		Essence: essence,
		Unlocks: iotago.Unlocks{
			&iotago.SignatureUnlock{Signature: sigs[0]},
			&iotago.ReferenceUnlock{Reference: 0},
			&iotago.AccountUnlock{Reference: 1},
		},
	}

	resolvedInputs := vm.ResolvedInputs{InputSet: inputs}
	require.NoError(t, stardustVM.Execute(tx, &vm.Params{External: &iotago.ExternalUnlockParameters{}}, resolvedInputs))
}

func TestStardustTransactionExecution(t *testing.T) {
	type test struct {
		name           string
		vmParams       *vm.Params
		resolvedInputs vm.ResolvedInputs
		tx             *iotago.Transaction
		wantErr        error
	}
	tests := []test{
		func() test {
			var (
				_, ident1, ident1AddrKeys = tpkg.RandEd25519Identity()
				_, ident2, ident2AddrKeys = tpkg.RandEd25519Identity()
				_, ident3, ident3AddrKeys = tpkg.RandEd25519Identity()
				_, ident4, ident4AddrKeys = tpkg.RandEd25519Identity()
				_, ident5, _              = tpkg.RandEd25519Identity()
			)

			var (
				defaultAmount        uint64 = OneMi
				storageDepositReturn uint64 = OneMi / 2
				nativeTokenTransfer1        = tpkg.RandSortNativeTokens(10)
				nativeTokenTransfer2        = tpkg.RandSortNativeTokens(10)
			)

			var (
				nft1ID = tpkg.Rand32ByteArray()
				nft2ID = tpkg.Rand32ByteArray()
			)

			inputIDs := tpkg.RandOutputIDs(16)

			inputs := vm.InputSet{
				inputIDs[0]: vm.OutputWithCreationTime{
					Output: &iotago.BasicOutput{
						Amount: defaultAmount,
						Conditions: iotago.BasicOutputUnlockConditions{
							&iotago.AddressUnlockCondition{Address: ident1},
						},
					},
				},
				inputIDs[1]: vm.OutputWithCreationTime{
					Output: &iotago.BasicOutput{
						Amount:       defaultAmount,
						NativeTokens: nativeTokenTransfer1,
						Conditions: iotago.BasicOutputUnlockConditions{
							&iotago.AddressUnlockCondition{Address: ident2},
						},
					},
				},
				inputIDs[2]: vm.OutputWithCreationTime{
					Output: &iotago.BasicOutput{
						Amount:       defaultAmount,
						NativeTokens: nativeTokenTransfer2,
						Conditions: iotago.BasicOutputUnlockConditions{
							&iotago.AddressUnlockCondition{Address: ident2},
						},
					},
				},
				inputIDs[3]: vm.OutputWithCreationTime{
					Output: &iotago.BasicOutput{
						Amount: defaultAmount,
						Conditions: iotago.BasicOutputUnlockConditions{
							&iotago.AddressUnlockCondition{Address: ident2},
							&iotago.ExpirationUnlockCondition{
								ReturnAddress: ident1,
								SlotIndex:     500,
							},
						},
					},
				},
				inputIDs[4]: vm.OutputWithCreationTime{
					Output: &iotago.BasicOutput{
						Amount: defaultAmount,
						Conditions: iotago.BasicOutputUnlockConditions{
							&iotago.AddressUnlockCondition{Address: ident2},
							&iotago.TimelockUnlockCondition{
								SlotIndex: 500,
							},
						},
					},
				},
				inputIDs[5]: vm.OutputWithCreationTime{
					Output: &iotago.BasicOutput{
						Amount: defaultAmount + storageDepositReturn,
						Conditions: iotago.BasicOutputUnlockConditions{
							&iotago.AddressUnlockCondition{Address: ident2},
							&iotago.StorageDepositReturnUnlockCondition{
								ReturnAddress: ident1,
								Amount:        storageDepositReturn,
							},
							&iotago.TimelockUnlockCondition{
								SlotIndex: 500,
							},
							&iotago.ExpirationUnlockCondition{
								ReturnAddress: ident1,
								SlotIndex:     900,
							},
						},
					},
				},
				inputIDs[6]: vm.OutputWithCreationTime{
					Output: &iotago.AccountOutput{
						Amount:         defaultAmount,
						NativeTokens:   nil,
						AccountID:      iotago.AccountID{},
						StateIndex:     0,
						StateMetadata:  []byte("gov transitioning"),
						FoundryCounter: 0,
						Conditions: iotago.AccountOutputUnlockConditions{
							&iotago.StateControllerAddressUnlockCondition{Address: ident3},
							&iotago.GovernorAddressUnlockCondition{Address: ident4},
						},
						Features: nil,
					},
				},
				inputIDs[7]: vm.OutputWithCreationTime{
					Output: &iotago.AccountOutput{
						Amount:         defaultAmount + defaultAmount, // to fund also the new account output
						NativeTokens:   nil,
						AccountID:      iotago.AccountID{},
						StateIndex:     5,
						StateMetadata:  []byte("current state"),
						FoundryCounter: 5,
						Conditions: iotago.AccountOutputUnlockConditions{
							&iotago.StateControllerAddressUnlockCondition{Address: ident3},
							&iotago.GovernorAddressUnlockCondition{Address: ident4},
						},
						Features: nil,
					},
				},
				inputIDs[8]: vm.OutputWithCreationTime{
					Output: &iotago.AccountOutput{
						Amount:         defaultAmount,
						NativeTokens:   nil,
						AccountID:      iotago.AccountID{},
						StateIndex:     0,
						StateMetadata:  []byte("going to be destroyed"),
						FoundryCounter: 0,
						Conditions: iotago.AccountOutputUnlockConditions{
							&iotago.StateControllerAddressUnlockCondition{Address: ident3},
							&iotago.GovernorAddressUnlockCondition{Address: ident3},
						},
						Features: nil,
					},
				},
				inputIDs[9]: vm.OutputWithCreationTime{
					Output: &iotago.FoundryOutput{
						Amount:       defaultAmount,
						NativeTokens: nil,
						SerialNumber: 1,
						TokenScheme: &iotago.SimpleTokenScheme{
							MintedTokens:  new(big.Int).SetUint64(100),
							MeltedTokens:  big.NewInt(0),
							MaximumSupply: new(big.Int).SetUint64(1000),
						},
						Conditions: iotago.FoundryOutputUnlockConditions{
							&iotago.ImmutableAccountUnlockCondition{Address: iotago.AccountIDFromOutputID(inputIDs[7]).ToAddress().(*iotago.AccountAddress)},
						},
						Features: nil,
					},
				},
				inputIDs[10]: vm.OutputWithCreationTime{
					Output: &iotago.FoundryOutput{
						Amount:       defaultAmount,
						NativeTokens: nil, // filled out later
						SerialNumber: 2,
						TokenScheme: &iotago.SimpleTokenScheme{
							MintedTokens:  new(big.Int).SetUint64(100),
							MeltedTokens:  big.NewInt(0),
							MaximumSupply: new(big.Int).SetUint64(1000),
						},
						Conditions: iotago.FoundryOutputUnlockConditions{
							&iotago.ImmutableAccountUnlockCondition{Address: iotago.AccountIDFromOutputID(inputIDs[7]).ToAddress().(*iotago.AccountAddress)},
						},
						Features: nil,
					},
				},
				inputIDs[11]: vm.OutputWithCreationTime{
					Output: &iotago.FoundryOutput{
						Amount:       defaultAmount,
						NativeTokens: nil,
						SerialNumber: 3,
						TokenScheme: &iotago.SimpleTokenScheme{
							MintedTokens:  new(big.Int).SetUint64(100),
							MeltedTokens:  big.NewInt(0),
							MaximumSupply: new(big.Int).SetUint64(1000),
						},
						Conditions: iotago.FoundryOutputUnlockConditions{
							&iotago.ImmutableAccountUnlockCondition{Address: iotago.AccountIDFromOutputID(inputIDs[7]).ToAddress().(*iotago.AccountAddress)},
						},
						Features: nil,
					},
				},
				inputIDs[12]: vm.OutputWithCreationTime{
					Output: &iotago.FoundryOutput{
						Amount:       defaultAmount,
						NativeTokens: nil,
						SerialNumber: 4,
						TokenScheme: &iotago.SimpleTokenScheme{
							MintedTokens:  new(big.Int).SetUint64(100),
							MeltedTokens:  big.NewInt(50),
							MaximumSupply: new(big.Int).SetUint64(1000),
						},
						Conditions: iotago.FoundryOutputUnlockConditions{
							&iotago.ImmutableAccountUnlockCondition{Address: iotago.AccountIDFromOutputID(inputIDs[7]).ToAddress().(*iotago.AccountAddress)},
						},
						Features: nil,
					},
				},
				inputIDs[13]: vm.OutputWithCreationTime{
					Output: &iotago.NFTOutput{
						Amount:       defaultAmount,
						NativeTokens: nil,
						NFTID:        nft1ID,
						Conditions: iotago.NFTOutputUnlockConditions{
							&iotago.AddressUnlockCondition{Address: ident3},
						},
						Features: iotago.NFTOutputFeatures{
							&iotago.IssuerFeature{Address: ident3},
						},
						ImmutableFeatures: iotago.NFTOutputImmFeatures{
							&iotago.MetadataFeature{Data: []byte("transfer to 4")},
						},
					},
				},
				inputIDs[14]: vm.OutputWithCreationTime{
					Output: &iotago.NFTOutput{
						Amount:       defaultAmount,
						NativeTokens: nil,
						NFTID:        nft2ID,
						Conditions: iotago.NFTOutputUnlockConditions{
							&iotago.AddressUnlockCondition{Address: ident4},
						},
						Features: iotago.NFTOutputFeatures{
							&iotago.IssuerFeature{Address: ident3},
						},
						ImmutableFeatures: iotago.NFTOutputImmFeatures{
							&iotago.MetadataFeature{Data: []byte("going to be destroyed")},
						},
					},
				},
				inputIDs[15]: vm.OutputWithCreationTime{
					Output: &iotago.BasicOutput{
						Amount: defaultAmount,
						Conditions: iotago.BasicOutputUnlockConditions{
							&iotago.AddressUnlockCondition{Address: iotago.NFTID(nft1ID).ToAddress()},
						},
					},
				},
			}

			foundry1Ident3NativeTokenID := inputs[inputIDs[9]].Output.(*iotago.FoundryOutput).MustNativeTokenID()
			foundry2Ident3NativeTokenID := inputs[inputIDs[10]].Output.(*iotago.FoundryOutput).MustNativeTokenID()
			foundry4Ident3NativeTokenID := inputs[inputIDs[12]].Output.(*iotago.FoundryOutput).MustNativeTokenID()

			newFoundryWithInitialSupply := &iotago.FoundryOutput{
				Amount:       defaultAmount,
				NativeTokens: nil,
				SerialNumber: 6,
				TokenScheme: &iotago.SimpleTokenScheme{
					MintedTokens:  big.NewInt(100),
					MeltedTokens:  big.NewInt(0),
					MaximumSupply: new(big.Int).SetInt64(1000),
				},
				Conditions: iotago.FoundryOutputUnlockConditions{
					&iotago.ImmutableAccountUnlockCondition{Address: iotago.AccountIDFromOutputID(inputIDs[7]).ToAddress().(*iotago.AccountAddress)},
				},
				Features: nil,
			}
			newFoundryNativeTokenID := newFoundryWithInitialSupply.MustNativeTokenID()
			newFoundryWithInitialSupply.NativeTokens = iotago.NativeTokens{
				{
					ID:     newFoundryNativeTokenID,
					Amount: big.NewInt(100),
				},
			}

			inputs[inputIDs[10]].Output.(*iotago.FoundryOutput).NativeTokens = iotago.NativeTokens{
				{
					ID:     foundry2Ident3NativeTokenID,
					Amount: big.NewInt(100),
				},
			}

			inputs[inputIDs[12]].Output.(*iotago.FoundryOutput).NativeTokens = iotago.NativeTokens{
				{
					ID:     foundry4Ident3NativeTokenID,
					Amount: big.NewInt(50),
				},
			}

			essence := &iotago.TransactionEssence{
				Inputs:       inputIDs.UTXOInputs(),
				CreationTime: 750,
				Outputs: iotago.TxEssenceOutputs{
					&iotago.BasicOutput{
						Amount: defaultAmount,
						Conditions: iotago.BasicOutputUnlockConditions{
							&iotago.AddressUnlockCondition{Address: ident5},
						},
					},
					&iotago.BasicOutput{
						Amount:       defaultAmount,
						NativeTokens: nativeTokenTransfer1,
						Conditions: iotago.BasicOutputUnlockConditions{
							&iotago.AddressUnlockCondition{Address: ident3},
						},
					},
					&iotago.BasicOutput{
						Amount:       defaultAmount,
						NativeTokens: nativeTokenTransfer2,
						Conditions: iotago.BasicOutputUnlockConditions{
							&iotago.AddressUnlockCondition{Address: ident4},
						},
					},
					&iotago.BasicOutput{
						Amount: defaultAmount,
						Conditions: iotago.BasicOutputUnlockConditions{
							&iotago.AddressUnlockCondition{Address: ident2},
						},
					},
					&iotago.BasicOutput{
						Amount: defaultAmount,
						Conditions: iotago.BasicOutputUnlockConditions{
							&iotago.AddressUnlockCondition{Address: ident2},
						},
					},
					&iotago.BasicOutput{
						Amount: storageDepositReturn,
						Conditions: iotago.BasicOutputUnlockConditions{
							&iotago.AddressUnlockCondition{Address: ident1},
						},
					},
					&iotago.AccountOutput{
						Amount:         defaultAmount,
						NativeTokens:   nil,
						AccountID:      iotago.AccountID{},
						StateIndex:     0,
						StateMetadata:  []byte("a new account output"),
						FoundryCounter: 0,
						Conditions: iotago.AccountOutputUnlockConditions{
							&iotago.StateControllerAddressUnlockCondition{Address: ident3},
							&iotago.GovernorAddressUnlockCondition{Address: ident4},
						},
						Features: nil,
					},
					&iotago.AccountOutput{
						Amount:         defaultAmount,
						NativeTokens:   nil,
						AccountID:      iotago.AccountIDFromOutputID(inputIDs[6]),
						StateIndex:     0,
						StateMetadata:  []byte("gov transitioning"),
						FoundryCounter: 0,
						Conditions: iotago.AccountOutputUnlockConditions{
							&iotago.StateControllerAddressUnlockCondition{Address: ident3},
							&iotago.GovernorAddressUnlockCondition{Address: ident4},
						},
						Features: iotago.AccountOutputFeatures{
							&iotago.MetadataFeature{Data: []byte("the gov mutation on this output")},
						},
					},
					&iotago.AccountOutput{
						Amount:         defaultAmount,
						NativeTokens:   nil,
						AccountID:      iotago.AccountIDFromOutputID(inputIDs[7]),
						StateIndex:     6,
						StateMetadata:  []byte("next state"),
						FoundryCounter: 6,
						Conditions: iotago.AccountOutputUnlockConditions{
							&iotago.StateControllerAddressUnlockCondition{Address: ident3},
							&iotago.GovernorAddressUnlockCondition{Address: ident4},
						},
						Features: nil,
					},
					// new foundry
					newFoundryWithInitialSupply,
					&iotago.FoundryOutput{
						Amount: defaultAmount,
						NativeTokens: iotago.NativeTokens{
							{
								ID:     foundry1Ident3NativeTokenID,
								Amount: new(big.Int).SetUint64(100), // freshly minted
							},
						},
						SerialNumber: 1,
						TokenScheme: &iotago.SimpleTokenScheme{
							MintedTokens:  new(big.Int).SetInt64(200),
							MeltedTokens:  big.NewInt(0),
							MaximumSupply: new(big.Int).SetInt64(1000),
						},
						Conditions: iotago.FoundryOutputUnlockConditions{
							&iotago.ImmutableAccountUnlockCondition{Address: iotago.AccountIDFromOutputID(inputIDs[7]).ToAddress().(*iotago.AccountAddress)},
						},
						Features: nil,
					},
					&iotago.FoundryOutput{
						Amount: defaultAmount,
						NativeTokens: iotago.NativeTokens{
							{
								ID:     foundry2Ident3NativeTokenID,
								Amount: new(big.Int).SetUint64(50), // melted to 50
							},
						},
						SerialNumber: 2,
						TokenScheme: &iotago.SimpleTokenScheme{
							MintedTokens:  new(big.Int).SetInt64(100),
							MeltedTokens:  big.NewInt(50),
							MaximumSupply: new(big.Int).SetInt64(1000),
						},
						Conditions: iotago.FoundryOutputUnlockConditions{
							&iotago.ImmutableAccountUnlockCondition{Address: iotago.AccountIDFromOutputID(inputIDs[7]).ToAddress().(*iotago.AccountAddress)},
						},
						Features: nil,
					},
					&iotago.FoundryOutput{
						Amount:       defaultAmount,
						NativeTokens: nil,
						SerialNumber: 3,
						TokenScheme: &iotago.SimpleTokenScheme{
							MintedTokens:  new(big.Int).SetInt64(100),
							MeltedTokens:  big.NewInt(0),
							MaximumSupply: new(big.Int).SetInt64(1000),
						},
						Conditions: iotago.FoundryOutputUnlockConditions{
							&iotago.ImmutableAccountUnlockCondition{Address: iotago.AccountIDFromOutputID(inputIDs[7]).ToAddress().(*iotago.AccountAddress)},
						},
						Features: iotago.FoundryOutputFeatures{
							&iotago.MetadataFeature{Data: []byte("interesting metadata")},
						},
					},
					// from foundry 4 ident 3 destruction remainder
					&iotago.BasicOutput{
						Amount: defaultAmount,
						Conditions: iotago.BasicOutputUnlockConditions{
							&iotago.AddressUnlockCondition{Address: ident3},
						},
					},
					&iotago.NFTOutput{
						Amount:       defaultAmount,
						NativeTokens: nil,
						NFTID:        iotago.NFTID{},
						Conditions: iotago.NFTOutputUnlockConditions{
							&iotago.AddressUnlockCondition{Address: ident4},
						},
						Features: nil,
						ImmutableFeatures: iotago.NFTOutputImmFeatures{
							&iotago.MetadataFeature{Data: []byte("immutable metadata")},
						},
					},
					&iotago.NFTOutput{
						Amount:       defaultAmount,
						NativeTokens: nil,
						NFTID:        nft1ID,
						Conditions: iotago.NFTOutputUnlockConditions{
							&iotago.AddressUnlockCondition{Address: ident4},
						},
						Features: iotago.NFTOutputFeatures{
							&iotago.IssuerFeature{Address: ident3},
						},
						ImmutableFeatures: iotago.NFTOutputImmFeatures{
							&iotago.MetadataFeature{Data: []byte("transfer to 4")},
						},
					},
					// from NFT ident 4 destruction remainder
					&iotago.BasicOutput{
						Amount: defaultAmount,
						Conditions: iotago.BasicOutputUnlockConditions{
							&iotago.AddressUnlockCondition{Address: ident3},
						},
					},
					// from NFT 1 to ident 5
					&iotago.BasicOutput{
						Amount: defaultAmount,
						Conditions: iotago.BasicOutputUnlockConditions{
							&iotago.AddressUnlockCondition{Address: ident5},
						},
					},
				},
			}

			sigs, err := essence.Sign(inputIDs.OrderedSet(inputs.OutputSet()).MustCommitment(), ident1AddrKeys, ident2AddrKeys, ident3AddrKeys, ident4AddrKeys)
			require.NoError(t, err)

			return test{
				name:           "ok",
				vmParams:       &vm.Params{External: &iotago.ExternalUnlockParameters{}},
				resolvedInputs: vm.ResolvedInputs{InputSet: inputs},
				tx: &iotago.Transaction{
					Essence: essence,
					Unlocks: iotago.Unlocks{
						// basic
						&iotago.SignatureUnlock{Signature: sigs[0]},
						&iotago.SignatureUnlock{Signature: sigs[1]},
						&iotago.ReferenceUnlock{Reference: 1},
						&iotago.ReferenceUnlock{Reference: 0},
						&iotago.ReferenceUnlock{Reference: 1},
						&iotago.ReferenceUnlock{Reference: 1},
						// account
						&iotago.SignatureUnlock{Signature: sigs[3]},
						&iotago.SignatureUnlock{Signature: sigs[2]},
						&iotago.ReferenceUnlock{Reference: 7},
						// foundries
						&iotago.AccountUnlock{Reference: 7},
						&iotago.AccountUnlock{Reference: 7},
						&iotago.AccountUnlock{Reference: 7},
						&iotago.AccountUnlock{Reference: 7},
						// nfts
						&iotago.ReferenceUnlock{Reference: 7},
						&iotago.ReferenceUnlock{Reference: 6},
						&iotago.NFTUnlock{Reference: 13},
					},
				},
				wantErr: nil,
			}
		}(),
		func() test {
			var (
				accountAddr1 = tpkg.RandAccountAddress()
			)

			_, ident1, ident1AddressKeys := tpkg.RandEd25519Identity()
			_, ident2, _ := tpkg.RandEd25519Identity()

			inputIDs := tpkg.RandOutputIDs(2)
			inFoundry := &iotago.FoundryOutput{
				Amount:       100,
				SerialNumber: 5,
				TokenScheme: &iotago.SimpleTokenScheme{
					MintedTokens:  new(big.Int).SetInt64(1000),
					MeltedTokens:  big.NewInt(0),
					MaximumSupply: new(big.Int).SetInt64(10000),
				},
				Conditions: iotago.FoundryOutputUnlockConditions{
					&iotago.ImmutableAccountUnlockCondition{Address: accountAddr1},
				},
			}
			outFoundry := inFoundry.Clone().(*iotago.FoundryOutput)
			// change the immutable account address unlock
			outFoundry.Conditions = iotago.FoundryOutputUnlockConditions{
				&iotago.ImmutableAccountUnlockCondition{Address: tpkg.RandAccountAddress()},
			}

			inputs := vm.InputSet{
				inputIDs[0]: vm.OutputWithCreationTime{
					Output: &iotago.AccountOutput{
						Amount:     100,
						StateIndex: 0,
						AccountID:  accountAddr1.AccountID(),
						Conditions: iotago.AccountOutputUnlockConditions{
							&iotago.StateControllerAddressUnlockCondition{Address: ident1},
							&iotago.GovernorAddressUnlockCondition{Address: ident2},
						},
					},
				},
				inputIDs[1]: vm.OutputWithCreationTime{
					Output: inFoundry,
				},
			}

			essence := &iotago.TransactionEssence{
				Inputs: inputIDs.UTXOInputs(),
				Outputs: iotago.TxEssenceOutputs{
					&iotago.AccountOutput{
						Amount:     100,
						StateIndex: 1,
						AccountID:  accountAddr1.AccountID(),
						Conditions: iotago.AccountOutputUnlockConditions{
							&iotago.StateControllerAddressUnlockCondition{Address: ident1},
							&iotago.GovernorAddressUnlockCondition{Address: ident2},
						},
					},
					outFoundry,
				},
			}

			sigs, err := essence.Sign(inputIDs.OrderedSet(inputs.OutputSet()).MustCommitment(), ident1AddressKeys)
			require.NoError(t, err)

			return test{
				name:           "fail - changed immutable account address unlock",
				vmParams:       &vm.Params{External: &iotago.ExternalUnlockParameters{}},
				resolvedInputs: vm.ResolvedInputs{InputSet: inputs},
				tx: &iotago.Transaction{
					Essence: essence,
					Unlocks: iotago.Unlocks{
						&iotago.SignatureUnlock{Signature: sigs[0]},
						// should be an AccountUnlock
						&iotago.AccountUnlock{Reference: 0},
					},
				},
				// Changing the immutable account address unlock changes foundryID, therefore the chain is broken.
				// Next state of the foundry is empty, meaning it is interpreted as a destroy operation, and native tokens
				// are not balanced.
				wantErr: iotago.ErrNativeTokenSumUnbalanced,
			}
		}(),
		func() test {
			var (
				accountAddr1 = tpkg.RandAccountAddress()
			)

			_, ident1, ident1AddressKeys := tpkg.RandEd25519Identity()
			_, ident2, _ := tpkg.RandEd25519Identity()

			inputIDs := tpkg.RandOutputIDs(1)

			inputs := vm.InputSet{
				inputIDs[0]: vm.OutputWithCreationTime{
					Output: &iotago.AccountOutput{
						Amount:     100,
						StateIndex: 0,
						AccountID:  accountAddr1.AccountID(),
						Features: iotago.AccountOutputFeatures{
							&iotago.BlockIssuerFeature{
								BlockIssuerKeys: iotago.BlockIssuerKeys{},
								ExpirySlot:      100,
							},
						},
						Conditions: iotago.AccountOutputUnlockConditions{
							&iotago.StateControllerAddressUnlockCondition{Address: ident1},
							&iotago.GovernorAddressUnlockCondition{Address: ident2},
						},
					},
				},
			}

			essence := &iotago.TransactionEssence{
				CreationTime: 110,
				ContextInputs: iotago.TxEssenceContextInputs{
					&iotago.BICInput{
						AccountID:    accountAddr1.AccountID(),
						CommitmentID: iotago.CommitmentID{},
					},
				},
				Inputs: inputIDs.UTXOInputs(),
				Outputs: iotago.TxEssenceOutputs{
					&iotago.AccountOutput{
						Amount:     100,
						StateIndex: 1,
						AccountID:  accountAddr1.AccountID(),
						Features: iotago.AccountOutputFeatures{
							&iotago.BlockIssuerFeature{
								BlockIssuerKeys: iotago.BlockIssuerKeys{},
								ExpirySlot:      1000,
							},
						},
						Conditions: iotago.AccountOutputUnlockConditions{
							&iotago.StateControllerAddressUnlockCondition{Address: ident1},
							&iotago.GovernorAddressUnlockCondition{Address: ident2},
						},
					},
				},
			}

			bicInputs := vm.BICInputSet{
				accountAddr1.AccountID(): vm.BlockIssuanceCredit{
					AccountID:    accountAddr1.AccountID(),
					CommitmentID: iotago.CommitmentID{},
					Value:        0,
				},
			}

			sigs, err := essence.Sign(inputIDs.OrderedSet(inputs.OutputSet()).MustCommitment(), ident1AddressKeys)
			require.NoError(t, err)

			return test{
				name: "ok - modify block issuer account",
				vmParams: &vm.Params{External: &iotago.ExternalUnlockParameters{
<<<<<<< HEAD
					ProtocolParameters: &iotago.ProtocolParameters{MaxCommitableAge: 10},
=======
					DecayProvider:      iotago.NewDecayProvider(1, []float64{}, []float64{}),
					ProtocolParameters: &iotago.ProtocolParameters{MaxCommittableAge: 10},
>>>>>>> 26deaa28
				}},
				resolvedInputs: vm.ResolvedInputs{InputSet: inputs, BICInputSet: bicInputs},
				tx: &iotago.Transaction{
					Essence: essence,
					Unlocks: iotago.Unlocks{
						&iotago.SignatureUnlock{Signature: sigs[0]},
					},
				},
				wantErr: nil,
			}
		}(),

		func() test {
			var (
				accountAddr1 = tpkg.RandAccountAddress()
			)

			_, ident1, ident1AddressKeys := tpkg.RandEd25519Identity()
			_, ident2, _ := tpkg.RandEd25519Identity()

			inputIDs := tpkg.RandOutputIDs(1)

			inputs := vm.InputSet{
				inputIDs[0]: vm.OutputWithCreationTime{
					Output: &iotago.AccountOutput{
						Amount:     100,
						StateIndex: 0,
						AccountID:  accountAddr1.AccountID(),
						Features: iotago.AccountOutputFeatures{
							&iotago.BlockIssuerFeature{
								BlockIssuerKeys: iotago.BlockIssuerKeys{},
								ExpirySlot:      100,
							},
						},
						Conditions: iotago.AccountOutputUnlockConditions{
							&iotago.StateControllerAddressUnlockCondition{Address: ident1},
							&iotago.GovernorAddressUnlockCondition{Address: ident2},
						},
					},
				},
			}

			essence := &iotago.TransactionEssence{
				CreationTime: 110,
				ContextInputs: iotago.TxEssenceContextInputs{
					&iotago.BICInput{
						AccountID:    accountAddr1.AccountID(),
						CommitmentID: iotago.CommitmentID{},
					},
				},
				Inputs: inputIDs.UTXOInputs(),
				Outputs: iotago.TxEssenceOutputs{
					&iotago.AccountOutput{
						Amount:     100,
						StateIndex: 1,
						AccountID:  accountAddr1.AccountID(),
						Features: iotago.AccountOutputFeatures{
							&iotago.BlockIssuerFeature{
								BlockIssuerKeys: iotago.BlockIssuerKeys{},
								ExpirySlot:      0,
							},
						},
						Conditions: iotago.AccountOutputUnlockConditions{
							&iotago.StateControllerAddressUnlockCondition{Address: ident1},
							&iotago.GovernorAddressUnlockCondition{Address: ident2},
						},
					},
				},
			}

			bicInputs := vm.BICInputSet{
				accountAddr1.AccountID(): vm.BlockIssuanceCredit{
					AccountID:    accountAddr1.AccountID(),
					CommitmentID: iotago.CommitmentID{},
					Value:        0,
				},
			}

			sigs, err := essence.Sign(inputIDs.OrderedSet(inputs.OutputSet()).MustCommitment(), ident1AddressKeys)
			require.NoError(t, err)

			return test{
				name: "ok - set block issuer expiry to 0",
				vmParams: &vm.Params{External: &iotago.ExternalUnlockParameters{
<<<<<<< HEAD
					ProtocolParameters: &iotago.ProtocolParameters{MaxCommitableAge: 10},
=======
					DecayProvider:      iotago.NewDecayProvider(1, []float64{}, []float64{}),
					ProtocolParameters: &iotago.ProtocolParameters{MaxCommittableAge: 10},
>>>>>>> 26deaa28
				}},
				resolvedInputs: vm.ResolvedInputs{InputSet: inputs, BICInputSet: bicInputs},
				tx: &iotago.Transaction{
					Essence: essence,
					Unlocks: iotago.Unlocks{
						&iotago.SignatureUnlock{Signature: sigs[0]},
					},
				},
				wantErr: nil,
			}
		}(),

		func() test {
			var (
				accountAddr1 = tpkg.RandAccountAddress()
			)

			_, ident1, ident1AddressKeys := tpkg.RandEd25519Identity()

			inputIDs := tpkg.RandOutputIDs(1)

			inputs := vm.InputSet{
				inputIDs[0]: vm.OutputWithCreationTime{
					Output: &iotago.AccountOutput{
						Amount:     100,
						StateIndex: 0,
						AccountID:  accountAddr1.AccountID(),
						Features: iotago.AccountOutputFeatures{
							&iotago.BlockIssuerFeature{
								BlockIssuerKeys: iotago.BlockIssuerKeys{},
							},
						},
						Conditions: iotago.AccountOutputUnlockConditions{
							&iotago.StateControllerAddressUnlockCondition{Address: ident1},
							&iotago.GovernorAddressUnlockCondition{Address: ident1},
						},
					},
				},
			}

			essence := &iotago.TransactionEssence{
				CreationTime: 110,
				ContextInputs: iotago.TxEssenceContextInputs{
					&iotago.BICInput{
						AccountID:    accountAddr1.AccountID(),
						CommitmentID: iotago.CommitmentID{},
					},
				},
				Inputs: inputIDs.UTXOInputs(),
				Outputs: iotago.TxEssenceOutputs{
					&iotago.BasicOutput{
						Amount: 100,
						Conditions: iotago.BasicOutputUnlockConditions{
							&iotago.AddressUnlockCondition{Address: ident1},
						},
					},
				},
			}

			bicInputs := vm.BICInputSet{
				accountAddr1.AccountID(): vm.BlockIssuanceCredit{
					AccountID:    accountAddr1.AccountID(),
					CommitmentID: iotago.CommitmentID{},
					Value:        0,
				},
			}

			sigs, err := essence.Sign(inputIDs.OrderedSet(inputs.OutputSet()).MustCommitment(), ident1AddressKeys)
			require.NoError(t, err)

			return test{
				name: "fail - destroy block issuer account with expiry at slot 0",
				vmParams: &vm.Params{External: &iotago.ExternalUnlockParameters{
<<<<<<< HEAD
					ProtocolParameters: &iotago.ProtocolParameters{MaxCommitableAge: 10},
=======
					DecayProvider:      iotago.NewDecayProvider(1, []float64{}, []float64{}),
					ProtocolParameters: &iotago.ProtocolParameters{MaxCommittableAge: 10},
>>>>>>> 26deaa28
				}},
				resolvedInputs: vm.ResolvedInputs{InputSet: inputs, BICInputSet: bicInputs},
				tx: &iotago.Transaction{
					Essence: essence,
					Unlocks: iotago.Unlocks{
						&iotago.SignatureUnlock{Signature: sigs[0]},
					},
				},

				wantErr: iotago.ErrInvalidBlockIssuerTransition,
			}
		}(),

		func() test {
			var (
				accountAddr1 = tpkg.RandAccountAddress()
			)

			_, ident1, ident1AddressKeys := tpkg.RandEd25519Identity()

			inputIDs := tpkg.RandOutputIDs(1)

			inputs := vm.InputSet{
				inputIDs[0]: vm.OutputWithCreationTime{
					Output: &iotago.AccountOutput{
						Amount:     100,
						StateIndex: 0,
						AccountID:  accountAddr1.AccountID(),
						Features: iotago.AccountOutputFeatures{
							&iotago.BlockIssuerFeature{
								BlockIssuerKeys: iotago.BlockIssuerKeys{},
								ExpirySlot:      100,
							},
						},
						Conditions: iotago.AccountOutputUnlockConditions{
							&iotago.StateControllerAddressUnlockCondition{Address: ident1},
							&iotago.GovernorAddressUnlockCondition{Address: ident1},
						},
					},
				},
			}

			essence := &iotago.TransactionEssence{
				CreationTime: 110,
				ContextInputs: iotago.TxEssenceContextInputs{
					&iotago.BICInput{
						AccountID:    accountAddr1.AccountID(),
						CommitmentID: iotago.CommitmentID{},
					},
				},
				Inputs: inputIDs.UTXOInputs(),
				Outputs: iotago.TxEssenceOutputs{
					&iotago.BasicOutput{
						Amount: 100,
						Conditions: iotago.BasicOutputUnlockConditions{
							&iotago.AddressUnlockCondition{Address: ident1},
						},
					},
				},
			}

			bicInputs := vm.BICInputSet{
				accountAddr1.AccountID(): vm.BlockIssuanceCredit{
					AccountID:    accountAddr1.AccountID(),
					CommitmentID: iotago.CommitmentID{},
					Value:        0,
				},
			}

			sigs, err := essence.Sign(inputIDs.OrderedSet(inputs.OutputSet()).MustCommitment(), ident1AddressKeys)
			require.NoError(t, err)

			return test{
				name:           "ok - destroy block issuer account",
				vmParams:       &vm.Params{External: &iotago.ExternalUnlockParameters{}},
				resolvedInputs: vm.ResolvedInputs{InputSet: inputs, BICInputSet: bicInputs},
				tx: &iotago.Transaction{
					Essence: essence,
					Unlocks: iotago.Unlocks{
						&iotago.SignatureUnlock{Signature: sigs[0]},
					},
				},
				wantErr: nil,
			}
		}(),

		func() test {
			var (
				accountAddr1 = tpkg.RandAccountAddress()
			)

			_, ident1, ident1AddressKeys := tpkg.RandEd25519Identity()

			inputIDs := tpkg.RandOutputIDs(1)

			inputs := vm.InputSet{
				inputIDs[0]: vm.OutputWithCreationTime{
					Output: &iotago.AccountOutput{
						Amount:     100,
						StateIndex: 0,
						AccountID:  accountAddr1.AccountID(),
						Features: iotago.AccountOutputFeatures{
							&iotago.BlockIssuerFeature{
								BlockIssuerKeys: iotago.BlockIssuerKeys{},
								ExpirySlot:      100,
							},
						},
						Conditions: iotago.AccountOutputUnlockConditions{
							&iotago.StateControllerAddressUnlockCondition{Address: ident1},
							&iotago.GovernorAddressUnlockCondition{Address: ident1},
						},
					},
				},
			}

			essence := &iotago.TransactionEssence{
				CreationTime: 110,
				Inputs:       inputIDs.UTXOInputs(),
				Outputs: iotago.TxEssenceOutputs{
					&iotago.BasicOutput{
						Amount: 100,
						Conditions: iotago.BasicOutputUnlockConditions{
							&iotago.AddressUnlockCondition{Address: ident1},
						},
					},
				},
			}

			sigs, err := essence.Sign(inputIDs.OrderedSet(inputs.OutputSet()).MustCommitment(), ident1AddressKeys)
			require.NoError(t, err)

			return test{
				name:           "fail - destroy block issuer account without supplying BIC",
				vmParams:       &vm.Params{External: &iotago.ExternalUnlockParameters{}},
				resolvedInputs: vm.ResolvedInputs{InputSet: inputs},
				tx: &iotago.Transaction{
					Essence: essence,
					Unlocks: iotago.Unlocks{
						&iotago.SignatureUnlock{Signature: sigs[0]},
					},
				},
				wantErr: iotago.ErrInvalidBlockIssuerTransition,
			}
		}(),
		func() test {
			var (
				accountAddr1 = tpkg.RandAccountAddress()
			)

			_, ident1, ident1AddressKeys := tpkg.RandEd25519Identity()

			inputIDs := tpkg.RandOutputIDs(1)

			inputs := vm.InputSet{
				inputIDs[0]: vm.OutputWithCreationTime{
					Output: &iotago.AccountOutput{
						Amount:     100,
						StateIndex: 0,
						AccountID:  accountAddr1.AccountID(),
						Features: iotago.AccountOutputFeatures{
							&iotago.BlockIssuerFeature{
								BlockIssuerKeys: iotago.BlockIssuerKeys{},
								ExpirySlot:      100,
							},
						},
						Conditions: iotago.AccountOutputUnlockConditions{
							&iotago.StateControllerAddressUnlockCondition{Address: ident1},
							&iotago.GovernorAddressUnlockCondition{Address: ident1},
						},
					},
				},
			}

			essence := &iotago.TransactionEssence{
				CreationTime: 110,
				Inputs:       inputIDs.UTXOInputs(),
				Outputs: iotago.TxEssenceOutputs{
					&iotago.AccountOutput{
						Amount:     100,
						StateIndex: 1,
						AccountID:  accountAddr1.AccountID(),
						Features: iotago.AccountOutputFeatures{
							&iotago.BlockIssuerFeature{
								BlockIssuerKeys: iotago.BlockIssuerKeys{},
								ExpirySlot:      1000,
							},
						},
						Conditions: iotago.AccountOutputUnlockConditions{
							&iotago.StateControllerAddressUnlockCondition{Address: ident1},
							&iotago.GovernorAddressUnlockCondition{Address: ident1},
						},
					},
				},
			}

			sigs, err := essence.Sign(inputIDs.OrderedSet(inputs.OutputSet()).MustCommitment(), ident1AddressKeys)
			require.NoError(t, err)

			return test{
				name:           "fail - modify block issuer without supplying BIC",
				vmParams:       &vm.Params{External: &iotago.ExternalUnlockParameters{}},
				resolvedInputs: vm.ResolvedInputs{InputSet: inputs},
				tx: &iotago.Transaction{
					Essence: essence,
					Unlocks: iotago.Unlocks{
						&iotago.SignatureUnlock{Signature: sigs[0]},
					},
				},
				wantErr: iotago.ErrInvalidBlockIssuerTransition,
			}
		}(),
	}
	for _, tt := range tests {
		t.Run(tt.name, func(t *testing.T) {
			err := stardustVM.Execute(tt.tx, tt.vmParams, tt.resolvedInputs)
			if tt.wantErr != nil {
				require.ErrorIs(t, err, tt.wantErr)
				return
			}
			require.NoError(t, err)
		})
	}
}

// TODO: add test case for transaction with context inputs.
func TestTxSemanticInputUnlocks(t *testing.T) {
	type test struct {
		name           string
		vmParams       *vm.Params
		resolvedInputs vm.ResolvedInputs
		tx             *iotago.Transaction
		wantErr        error
	}
	tests := []test{
		func() test {
			_, ident1, ident1AddrKeys := tpkg.RandEd25519Identity()
			_, ident2, ident2AddrKeys := tpkg.RandEd25519Identity()

			inputIDs := tpkg.RandOutputIDs(8)
			accountIdent1 := iotago.AccountAddressFromOutputID(inputIDs[1])
			nftIdent1 := tpkg.RandNFTAddress()

			inputs := vm.InputSet{
				inputIDs[0]: vm.OutputWithCreationTime{
					Output: &iotago.BasicOutput{
						Amount: 100,
						Conditions: iotago.BasicOutputUnlockConditions{
							&iotago.AddressUnlockCondition{Address: ident1},
						},
					},
				},
				inputIDs[1]: vm.OutputWithCreationTime{
					Output: &iotago.AccountOutput{
						Amount:    100,
						AccountID: iotago.AccountID{}, // empty on purpose as validation should resolve
						Conditions: iotago.AccountOutputUnlockConditions{
							&iotago.StateControllerAddressUnlockCondition{Address: ident1},
							&iotago.GovernorAddressUnlockCondition{Address: ident1},
						},
					},
				},
				inputIDs[2]: vm.OutputWithCreationTime{
					Output: &iotago.BasicOutput{
						Amount: 100,
						Conditions: iotago.BasicOutputUnlockConditions{
							&iotago.AddressUnlockCondition{Address: &accountIdent1},
						},
					},
				},
				inputIDs[3]: vm.OutputWithCreationTime{
					Output: &iotago.NFTOutput{
						Amount: 100,
						NFTID:  nftIdent1.NFTID(),
						Conditions: iotago.NFTOutputUnlockConditions{
							&iotago.AddressUnlockCondition{Address: &accountIdent1},
						},
					},
				},
				inputIDs[4]: vm.OutputWithCreationTime{
					Output: &iotago.BasicOutput{
						Amount: 100,
						Conditions: iotago.BasicOutputUnlockConditions{
							&iotago.AddressUnlockCondition{Address: nftIdent1},
						},
					},
				},
				// unlockable by sender as expired
				inputIDs[5]: vm.OutputWithCreationTime{
					Output: &iotago.BasicOutput{
						Amount: 100,
						Conditions: iotago.BasicOutputUnlockConditions{
							&iotago.AddressUnlockCondition{Address: ident1},
							&iotago.ExpirationUnlockCondition{
								ReturnAddress: ident2,
								SlotIndex:     5,
							},
						},
					},
				},
				// not unlockable by sender as not expired
				inputIDs[6]: vm.OutputWithCreationTime{
					Output: &iotago.BasicOutput{
						Amount: 100,
						Conditions: iotago.BasicOutputUnlockConditions{
							&iotago.AddressUnlockCondition{Address: ident1},
							&iotago.ExpirationUnlockCondition{
								ReturnAddress: ident2,
								SlotIndex:     20,
							},
						},
					},
				},
				inputIDs[7]: vm.OutputWithCreationTime{
					Output: &iotago.FoundryOutput{
						Amount:       100,
						SerialNumber: 0,
						TokenScheme: &iotago.SimpleTokenScheme{
							MintedTokens:  new(big.Int).SetInt64(100),
							MeltedTokens:  big.NewInt(0),
							MaximumSupply: new(big.Int).SetInt64(1000),
						},
						Conditions: iotago.FoundryOutputUnlockConditions{
							&iotago.ImmutableAccountUnlockCondition{Address: &accountIdent1},
						},
					},
				},
			}

			essence := &iotago.TransactionEssence{
				Inputs: inputIDs.UTXOInputs(),
				Outputs: iotago.TxEssenceOutputs{
					&iotago.AccountOutput{
						Amount:     100,
						AccountID:  accountIdent1.AccountID(),
						StateIndex: 1,
						Conditions: iotago.AccountOutputUnlockConditions{
							&iotago.StateControllerAddressUnlockCondition{Address: ident1},
							&iotago.GovernorAddressUnlockCondition{Address: ident1},
						},
					},
				},
				CreationTime: 10,
			}

			sigs, err := essence.Sign(inputIDs.OrderedSet(inputs.OutputSet()).MustCommitment(), ident1AddrKeys, ident2AddrKeys)
			require.NoError(t, err)

			return test{
				name:           "ok",
				vmParams:       &vm.Params{},
				resolvedInputs: vm.ResolvedInputs{InputSet: inputs},
				tx: &iotago.Transaction{
					Essence: essence,
					Unlocks: iotago.Unlocks{
						&iotago.SignatureUnlock{Signature: sigs[0]},
						&iotago.ReferenceUnlock{Reference: 0},
						&iotago.AccountUnlock{Reference: 1},
						&iotago.AccountUnlock{Reference: 1},
						&iotago.NFTUnlock{Reference: 3},
						&iotago.SignatureUnlock{Signature: sigs[1]},
						&iotago.ReferenceUnlock{Reference: 0},
						&iotago.AccountUnlock{Reference: 1},
					},
				},
				wantErr: nil,
			}
		}(),
		func() test {
			ident1Sk, ident1, _ := tpkg.RandEd25519Identity()
			_, _, ident2AddrKeys := tpkg.RandEd25519Identity()
			inputIDs := tpkg.RandOutputIDs(1)

			inputs := vm.InputSet{
				inputIDs[0]: vm.OutputWithCreationTime{
					Output: &iotago.BasicOutput{
						Amount: 100,
						Conditions: iotago.BasicOutputUnlockConditions{
							&iotago.AddressUnlockCondition{Address: ident1},
						},
					},
				},
			}

			essence := &iotago.TransactionEssence{Inputs: inputIDs.UTXOInputs()}

			sigs, err := essence.Sign(inputIDs.OrderedSet(inputs.OutputSet()).MustCommitment(), ident2AddrKeys)
			require.NoError(t, err)

			copy(sigs[0].(*iotago.Ed25519Signature).PublicKey[:], ident1Sk.Public().(ed25519.PublicKey))

			return test{
				name:           "fail - invalid signature",
				vmParams:       &vm.Params{External: &iotago.ExternalUnlockParameters{}},
				resolvedInputs: vm.ResolvedInputs{InputSet: inputs},
				tx: &iotago.Transaction{
					Essence: essence,
					Unlocks: iotago.Unlocks{
						&iotago.SignatureUnlock{Signature: sigs[0]},
					},
				},
				wantErr: iotago.ErrEd25519SignatureInvalid,
			}
		}(),
		func() test {
			_, ident1, ident1AddressKeys := tpkg.RandEd25519Identity()
			inputIDs := tpkg.RandOutputIDs(2)

			inputs := vm.InputSet{
				inputIDs[0]: vm.OutputWithCreationTime{
					Output: &iotago.BasicOutput{
						Amount: 100,
						Conditions: iotago.BasicOutputUnlockConditions{
							&iotago.AddressUnlockCondition{Address: ident1},
						},
					},
				},
				inputIDs[1]: vm.OutputWithCreationTime{
					Output: &iotago.BasicOutput{
						Amount: 100,
						Conditions: iotago.BasicOutputUnlockConditions{
							&iotago.AddressUnlockCondition{Address: ident1},
						},
					},
				},
			}

			essence := &iotago.TransactionEssence{Inputs: inputIDs.UTXOInputs()}

			sigs, err := essence.Sign(inputIDs.OrderedSet(inputs.OutputSet()).MustCommitment(), ident1AddressKeys)
			require.NoError(t, err)

			return test{
				name:           "fail - should contain reference unlock",
				vmParams:       &vm.Params{External: &iotago.ExternalUnlockParameters{}},
				resolvedInputs: vm.ResolvedInputs{InputSet: inputs},
				tx: &iotago.Transaction{
					Essence: essence,
					Unlocks: iotago.Unlocks{
						&iotago.SignatureUnlock{Signature: sigs[0]},
						&iotago.SignatureUnlock{Signature: sigs[0]},
					},
				},
				wantErr: iotago.ErrInvalidInputUnlock,
			}
		}(),
		func() test {
			_, ident1, ident1AddressKeys := tpkg.RandEd25519Identity()
			inputIDs := tpkg.RandOutputIDs(2)

			accountIdent1 := iotago.AccountAddressFromOutputID(inputIDs[0])
			inputs := vm.InputSet{
				inputIDs[0]: vm.OutputWithCreationTime{
					Output: &iotago.AccountOutput{
						Amount:    100,
						AccountID: iotago.AccountID{},
						Conditions: iotago.AccountOutputUnlockConditions{
							&iotago.StateControllerAddressUnlockCondition{Address: ident1},
							&iotago.GovernorAddressUnlockCondition{Address: ident1},
						},
					},
				},
				inputIDs[1]: vm.OutputWithCreationTime{
					Output: &iotago.BasicOutput{
						Amount: 100,
						Conditions: iotago.BasicOutputUnlockConditions{
							&iotago.AddressUnlockCondition{Address: &accountIdent1},
						},
					},
				},
			}

			essence := &iotago.TransactionEssence{Inputs: inputIDs.UTXOInputs()}

			sigs, err := essence.Sign(inputIDs.OrderedSet(inputs.OutputSet()).MustCommitment(), ident1AddressKeys)
			require.NoError(t, err)

			return test{
				name:           "fail - should contain account unlock",
				vmParams:       &vm.Params{External: &iotago.ExternalUnlockParameters{}},
				resolvedInputs: vm.ResolvedInputs{InputSet: inputs},
				tx: &iotago.Transaction{
					Essence: essence,
					Unlocks: iotago.Unlocks{
						&iotago.SignatureUnlock{Signature: sigs[0]},
						&iotago.ReferenceUnlock{Reference: 0},
					},
				},
				wantErr: iotago.ErrInvalidInputUnlock,
			}
		}(),
		func() test {
			_, ident1, ident1AddressKeys := tpkg.RandEd25519Identity()
			inputIDs := tpkg.RandOutputIDs(2)

			nftIdent1 := iotago.NFTAddressFromOutputID(inputIDs[0])
			inputs := vm.InputSet{
				inputIDs[0]: vm.OutputWithCreationTime{
					Output: &iotago.NFTOutput{
						Amount: 100,
						NFTID:  iotago.NFTID{},
						Conditions: iotago.NFTOutputUnlockConditions{
							&iotago.AddressUnlockCondition{Address: ident1},
						},
					},
				},
				inputIDs[1]: vm.OutputWithCreationTime{
					Output: &iotago.BasicOutput{
						Amount: 100,
						Conditions: iotago.BasicOutputUnlockConditions{
							&iotago.AddressUnlockCondition{Address: &nftIdent1},
						},
					},
				},
			}

			essence := &iotago.TransactionEssence{Inputs: inputIDs.UTXOInputs()}

			sigs, err := essence.Sign(inputIDs.OrderedSet(inputs.OutputSet()).MustCommitment(), ident1AddressKeys)
			require.NoError(t, err)

			return test{
				name:           "fail - should contain NFT unlock",
				vmParams:       &vm.Params{External: &iotago.ExternalUnlockParameters{}},
				resolvedInputs: vm.ResolvedInputs{InputSet: inputs},
				tx: &iotago.Transaction{
					Essence: essence,
					Unlocks: iotago.Unlocks{
						&iotago.SignatureUnlock{Signature: sigs[0]},
						&iotago.ReferenceUnlock{Reference: 0},
					},
				},
				wantErr: iotago.ErrInvalidInputUnlock,
			}
		}(),
		func() test {
			inputIDs := tpkg.RandOutputIDs(2)

			nftIdent1 := iotago.NFTAddressFromOutputID(inputIDs[0])
			nftIdent2 := iotago.NFTAddressFromOutputID(inputIDs[1])

			inputs := vm.InputSet{
				inputIDs[0]: vm.OutputWithCreationTime{
					Output: &iotago.NFTOutput{
						Amount: 100,
						NFTID:  nftIdent1.NFTID(),
						Conditions: iotago.NFTOutputUnlockConditions{
							&iotago.AddressUnlockCondition{Address: &nftIdent2},
						},
					},
				},
				inputIDs[1]: vm.OutputWithCreationTime{
					Output: &iotago.NFTOutput{
						Amount: 100,
						NFTID:  nftIdent2.NFTID(),
						Conditions: iotago.NFTOutputUnlockConditions{
							&iotago.AddressUnlockCondition{Address: &nftIdent2},
						},
					},
				},
			}

			essence := &iotago.TransactionEssence{Inputs: inputIDs.UTXOInputs()}
			_, err := essence.Sign(inputIDs.OrderedSet(inputs.OutputSet()).MustCommitment())
			require.NoError(t, err)
			return test{
				name:           "fail - circular NFT unlock",
				vmParams:       &vm.Params{External: &iotago.ExternalUnlockParameters{}},
				resolvedInputs: vm.ResolvedInputs{InputSet: inputs},
				tx: &iotago.Transaction{
					Essence: essence,
					Unlocks: iotago.Unlocks{
						&iotago.NFTUnlock{Reference: 1},
						&iotago.NFTUnlock{Reference: 0},
					},
				},
				wantErr: iotago.ErrInvalidInputUnlock,
			}
		}(),
		func() test {
			_, ident1, _ := tpkg.RandEd25519Identity()
			_, ident2, ident2AddressKeys := tpkg.RandEd25519Identity()
			inputIDs := tpkg.RandOutputIDs(1)

			inputs := vm.InputSet{
				inputIDs[0]: vm.OutputWithCreationTime{
					Output: &iotago.BasicOutput{
						Amount: 100,
						Conditions: iotago.BasicOutputUnlockConditions{
							&iotago.AddressUnlockCondition{Address: ident1},
							&iotago.ExpirationUnlockCondition{
								ReturnAddress: ident2,
								SlotIndex:     10,
							},
						},
					},
				},
			}

			essence := &iotago.TransactionEssence{Inputs: inputIDs.UTXOInputs(), CreationTime: 5}

			sigs, err := essence.Sign(inputIDs.OrderedSet(inputs.OutputSet()).MustCommitment(), ident2AddressKeys)
			require.NoError(t, err)

			return test{
				name:           "fail - sender can not unlock yet",
				vmParams:       &vm.Params{},
				resolvedInputs: vm.ResolvedInputs{InputSet: inputs},
				tx: &iotago.Transaction{
					Essence: essence,
					Unlocks: iotago.Unlocks{
						&iotago.SignatureUnlock{Signature: sigs[0]},
					},
				},
				wantErr: iotago.ErrEd25519PubKeyAndAddrMismatch,
			}
		}(),
		func() test {
			_, ident1, ident1AddressKeys := tpkg.RandEd25519Identity()
			_, ident2, _ := tpkg.RandEd25519Identity()
			inputIDs := tpkg.RandOutputIDs(1)

			inputs := vm.InputSet{
				inputIDs[0]: vm.OutputWithCreationTime{
					Output: &iotago.BasicOutput{
						Amount: 100,
						Conditions: iotago.BasicOutputUnlockConditions{
							&iotago.AddressUnlockCondition{Address: ident1},
							&iotago.ExpirationUnlockCondition{
								ReturnAddress: ident2,
								SlotIndex:     10,
							},
						},
					},
				},
			}

			essence := &iotago.TransactionEssence{Inputs: inputIDs.UTXOInputs(), CreationTime: 10}

			sigs, err := essence.Sign(inputIDs.OrderedSet(inputs.OutputSet()).MustCommitment(), ident1AddressKeys)
			require.NoError(t, err)

			return test{
				name:           "fail - receiver can not unlock anymore",
				vmParams:       &vm.Params{},
				resolvedInputs: vm.ResolvedInputs{InputSet: inputs},
				tx: &iotago.Transaction{
					Essence: essence,
					Unlocks: iotago.Unlocks{
						&iotago.SignatureUnlock{Signature: sigs[0]},
					},
				},
				wantErr: iotago.ErrEd25519PubKeyAndAddrMismatch,
			}
		}(),
		func() test {
			_, ident1, ident1AddressKeys := tpkg.RandEd25519Identity()
			inputIDs := tpkg.RandOutputIDs(3)

			var (
				accountAddr1 = tpkg.RandAccountAddress()
				accountAddr2 = tpkg.RandAccountAddress()
				accountAddr3 = tpkg.RandAccountAddress()
			)

			inputs := vm.InputSet{
				// owned by ident1
				inputIDs[0]: vm.OutputWithCreationTime{
					Output: &iotago.AccountOutput{
						Amount:    100,
						AccountID: accountAddr1.AccountID(),
						Conditions: iotago.AccountOutputUnlockConditions{
							&iotago.StateControllerAddressUnlockCondition{Address: ident1},
							&iotago.GovernorAddressUnlockCondition{Address: ident1},
						},
					},
				},
				// owned by account1
				inputIDs[1]: vm.OutputWithCreationTime{
					Output: &iotago.AccountOutput{
						Amount:    100,
						AccountID: accountAddr2.AccountID(),
						Conditions: iotago.AccountOutputUnlockConditions{
							&iotago.StateControllerAddressUnlockCondition{Address: accountAddr1},
							&iotago.GovernorAddressUnlockCondition{Address: accountAddr1},
						},
					},
				},
				// owned by account1
				inputIDs[2]: vm.OutputWithCreationTime{
					Output: &iotago.AccountOutput{
						Amount:    100,
						AccountID: accountAddr3.AccountID(),
						Conditions: iotago.AccountOutputUnlockConditions{
							&iotago.StateControllerAddressUnlockCondition{Address: accountAddr1},
							&iotago.GovernorAddressUnlockCondition{Address: accountAddr1},
						},
					},
				},
			}

			essence := &iotago.TransactionEssence{Inputs: inputIDs.UTXOInputs()}

			sigs, err := essence.Sign(inputIDs.OrderedSet(inputs.OutputSet()).MustCommitment(), ident1AddressKeys)
			require.NoError(t, err)

			return test{
				name:           "fail - referencing other account unlocked by source account",
				vmParams:       &vm.Params{External: &iotago.ExternalUnlockParameters{}},
				resolvedInputs: vm.ResolvedInputs{InputSet: inputs},
				tx: &iotago.Transaction{
					Essence: essence,
					Unlocks: iotago.Unlocks{
						&iotago.SignatureUnlock{Signature: sigs[0]},
						&iotago.AccountUnlock{Reference: 0},
						// error, should be 0, because account3 is unlocked by account1, not account2
						&iotago.AccountUnlock{Reference: 1},
					},
				},
				wantErr: iotago.ErrInvalidInputUnlock,
			}
		}(),
		func() test {
			_, ident1, _ := tpkg.RandEd25519Identity()
			_, ident2, ident2AddressKeys := tpkg.RandEd25519Identity()
			inputIDs := tpkg.RandOutputIDs(2)

			var (
				accountAddr1 = tpkg.RandAccountAddress()
			)

			inputs := vm.InputSet{
				inputIDs[0]: vm.OutputWithCreationTime{
					Output: &iotago.AccountOutput{
						Amount:    100,
						AccountID: accountAddr1.AccountID(),
						Conditions: iotago.AccountOutputUnlockConditions{
							&iotago.StateControllerAddressUnlockCondition{Address: ident1},
							&iotago.GovernorAddressUnlockCondition{Address: ident2},
						},
					},
				},
				inputIDs[1]: vm.OutputWithCreationTime{
					Output: &iotago.BasicOutput{
						Amount: 100,
						Conditions: iotago.BasicOutputUnlockConditions{
							&iotago.AddressUnlockCondition{Address: accountAddr1},
						},
					},
				},
			}

			essence := &iotago.TransactionEssence{
				Inputs: inputIDs.UTXOInputs(),
				Outputs: iotago.TxEssenceOutputs{
					&iotago.AccountOutput{
						Amount:    100,
						AccountID: accountAddr1.AccountID(),
						Conditions: iotago.AccountOutputUnlockConditions{
							&iotago.StateControllerAddressUnlockCondition{Address: ident1},
							&iotago.GovernorAddressUnlockCondition{Address: ident2},
						},
					},
				},
			}

			sigs, err := essence.Sign(inputIDs.OrderedSet(inputs.OutputSet()).MustCommitment(), ident2AddressKeys)
			require.NoError(t, err)

			return test{
				name:           "fail - account output not state transitioning",
				vmParams:       &vm.Params{External: &iotago.ExternalUnlockParameters{}},
				resolvedInputs: vm.ResolvedInputs{InputSet: inputs},
				tx: &iotago.Transaction{
					Essence: essence,
					Unlocks: iotago.Unlocks{
						&iotago.SignatureUnlock{Signature: sigs[0]},
						&iotago.AccountUnlock{Reference: 0},
					},
				},
				wantErr: iotago.ErrInvalidInputUnlock,
			}
		}(),
		func() test {
			var (
				accountAddr1 = tpkg.RandAccountAddress()
			)

			_, ident1, ident1AddressKeys := tpkg.RandEd25519Identity()
			_, ident2, _ := tpkg.RandEd25519Identity()

			inputIDs := tpkg.RandOutputIDs(2)
			foundryOutput := &iotago.FoundryOutput{
				Amount:       100,
				SerialNumber: 5,
				TokenScheme: &iotago.SimpleTokenScheme{
					MintedTokens:  new(big.Int).SetInt64(1000),
					MeltedTokens:  big.NewInt(0),
					MaximumSupply: new(big.Int).SetInt64(10000),
				},
				Conditions: iotago.FoundryOutputUnlockConditions{
					&iotago.ImmutableAccountUnlockCondition{Address: accountAddr1},
				},
			}

			inputs := vm.InputSet{
				inputIDs[0]: vm.OutputWithCreationTime{
					Output: &iotago.AccountOutput{
						Amount:     100,
						StateIndex: 0,
						AccountID:  accountAddr1.AccountID(),
						Conditions: iotago.AccountOutputUnlockConditions{
							&iotago.StateControllerAddressUnlockCondition{Address: ident1},
							&iotago.GovernorAddressUnlockCondition{Address: ident2},
						},
					},
				},
				inputIDs[1]: vm.OutputWithCreationTime{
					Output: foundryOutput,
				},
			}

			essence := &iotago.TransactionEssence{
				Inputs: inputIDs.UTXOInputs(),
				Outputs: iotago.TxEssenceOutputs{
					&iotago.AccountOutput{
						Amount:     100,
						StateIndex: 1,
						AccountID:  accountAddr1.AccountID(),
						Conditions: iotago.AccountOutputUnlockConditions{
							&iotago.StateControllerAddressUnlockCondition{Address: ident1},
							&iotago.GovernorAddressUnlockCondition{Address: ident2},
						},
					},
					foundryOutput,
				},
			}

			sigs, err := essence.Sign(inputIDs.OrderedSet(inputs.OutputSet()).MustCommitment(), ident1AddressKeys)
			require.NoError(t, err)

			return test{
				name:           "fail - wrong unlock for foundry",
				vmParams:       &vm.Params{External: &iotago.ExternalUnlockParameters{}},
				resolvedInputs: vm.ResolvedInputs{InputSet: inputs},
				tx: &iotago.Transaction{
					Essence: essence,
					Unlocks: iotago.Unlocks{
						&iotago.SignatureUnlock{Signature: sigs[0]},
						// should be an AccountUnlock
						&iotago.ReferenceUnlock{Reference: 0},
					},
				},
				wantErr: iotago.ErrInvalidInputUnlock,
			}
		}(),
	}
	for _, tt := range tests {
		t.Run(tt.name, func(t *testing.T) {
			err := stardustVM.Execute(tt.tx, tt.vmParams, tt.resolvedInputs, vm.ExecFuncInputUnlocks())
			if tt.wantErr != nil {
				require.ErrorIs(t, err, tt.wantErr)
				return
			}

			require.NoError(t, err)
		})
	}
}

// TODO: add test case for block issuer with keys (differently priced).
func TestTxSemanticDeposit(t *testing.T) {
	type test struct {
		name           string
		vmParams       *vm.Params
		resolvedInputs vm.ResolvedInputs
		tx             *iotago.Transaction
		wantErr        error
	}
	tests := []test{
		func() test {
			_, ident1, ident1AddrKeys := tpkg.RandEd25519Identity()
			_, ident2, ident2AddrKeys := tpkg.RandEd25519Identity()
			inputIDs := tpkg.RandOutputIDs(3)

			inputs := vm.InputSet{
				inputIDs[0]: vm.OutputWithCreationTime{
					Output: &iotago.BasicOutput{
						Amount: 100,
						Conditions: iotago.BasicOutputUnlockConditions{
							&iotago.AddressUnlockCondition{Address: ident1},
						},
					},
				},
				// unlocked by ident1 as it is not expired
				inputIDs[1]: vm.OutputWithCreationTime{
					Output: &iotago.BasicOutput{
						Amount: 500,
						Conditions: iotago.BasicOutputUnlockConditions{
							&iotago.AddressUnlockCondition{Address: ident1},
							&iotago.StorageDepositReturnUnlockCondition{
								ReturnAddress: ident2,
								Amount:        420,
							},
							&iotago.ExpirationUnlockCondition{
								ReturnAddress: ident2,
								SlotIndex:     10,
							},
						},
					},
				},
				// unlocked by ident2 as it is expired
				inputIDs[2]: vm.OutputWithCreationTime{
					Output: &iotago.BasicOutput{
						Amount: 500,
						Conditions: iotago.BasicOutputUnlockConditions{
							&iotago.AddressUnlockCondition{Address: ident1},
							&iotago.StorageDepositReturnUnlockCondition{
								ReturnAddress: ident2,
								Amount:        420,
							},
							&iotago.ExpirationUnlockCondition{
								ReturnAddress: ident2,
								SlotIndex:     2,
							},
						},
					},
				},
			}

			essence := &iotago.TransactionEssence{
				Inputs: inputIDs.UTXOInputs(),
				Outputs: iotago.TxEssenceOutputs{
					&iotago.BasicOutput{
						Amount: 180,
						Conditions: iotago.BasicOutputUnlockConditions{
							&iotago.AddressUnlockCondition{Address: tpkg.RandEd25519Address()},
						},
					},
					&iotago.BasicOutput{
						// return via ident1 + reclaim
						Amount: 420 + 500,
						Conditions: iotago.BasicOutputUnlockConditions{
							&iotago.AddressUnlockCondition{Address: ident2},
						},
					},
				},
				CreationTime: 5,
			}
			sigs, err := essence.Sign(inputIDs.OrderedSet(inputs.OutputSet()).MustCommitment(), ident1AddrKeys, ident2AddrKeys)
			require.NoError(t, err)

			return test{
				name:           "ok",
				vmParams:       &vm.Params{},
				resolvedInputs: vm.ResolvedInputs{InputSet: inputs},
				tx: &iotago.Transaction{
					Essence: essence,
					Unlocks: iotago.Unlocks{
						&iotago.SignatureUnlock{Signature: sigs[0]},
						&iotago.ReferenceUnlock{Reference: 0},
						&iotago.SignatureUnlock{Signature: sigs[1]},
					},
				},
				wantErr: nil,
			}
		}(),
		func() test {
			_, ident1, ident1AddrKeys := tpkg.RandEd25519Identity()
			_, ident2, _ := tpkg.RandEd25519Identity()
			inputIDs := tpkg.RandOutputIDs(1)

			inputs := vm.InputSet{
				inputIDs[0]: vm.OutputWithCreationTime{
					Output: &iotago.BasicOutput{
						Amount: 1000,
						Conditions: iotago.BasicOutputUnlockConditions{
							&iotago.AddressUnlockCondition{Address: ident1},
							&iotago.StorageDepositReturnUnlockCondition{
								ReturnAddress: ident2,
								Amount:        420,
							},
						},
					},
				},
			}

			essence := &iotago.TransactionEssence{
				Inputs: inputIDs.UTXOInputs(),
				Outputs: iotago.TxEssenceOutputs{
					&iotago.BasicOutput{
						// returns 200 to ident2
						Amount: 200,
						Conditions: iotago.BasicOutputUnlockConditions{
							&iotago.AddressUnlockCondition{Address: ident2},
						},
					},
					&iotago.BasicOutput{
						// returns 221 to ident2
						Amount: 221,
						Conditions: iotago.BasicOutputUnlockConditions{
							&iotago.AddressUnlockCondition{Address: ident2},
						},
					},
					&iotago.BasicOutput{
						// remainder to random address
						Amount: 579,
						Conditions: iotago.BasicOutputUnlockConditions{
							&iotago.AddressUnlockCondition{Address: tpkg.RandEd25519Address()},
						},
					},
				},
			}
			sigs, err := essence.Sign(inputIDs.OrderedSet(inputs.OutputSet()).MustCommitment(), ident1AddrKeys)
			require.NoError(t, err)

			return test{
				name:           "ok - more storage deposit returned via more outputs",
				vmParams:       &vm.Params{External: &iotago.ExternalUnlockParameters{}},
				resolvedInputs: vm.ResolvedInputs{InputSet: inputs},
				tx: &iotago.Transaction{
					Essence: essence,
					Unlocks: iotago.Unlocks{
						&iotago.SignatureUnlock{Signature: sigs[0]},
					},
				},
				wantErr: nil,
			}
		}(),
		func() test {
			_, ident1, ident1AddrKeys := tpkg.RandEd25519Identity()
			inputIDs := tpkg.RandOutputIDs(1)

			inputs := vm.InputSet{
				inputIDs[0]: vm.OutputWithCreationTime{
					Output: &iotago.BasicOutput{
						Amount: 50,
						Conditions: iotago.BasicOutputUnlockConditions{
							&iotago.AddressUnlockCondition{Address: ident1},
						},
					},
				},
			}

			essence := &iotago.TransactionEssence{
				Inputs: inputIDs.UTXOInputs(),
				Outputs: iotago.TxEssenceOutputs{
					&iotago.BasicOutput{
						Amount: 100,
						Conditions: iotago.BasicOutputUnlockConditions{
							&iotago.AddressUnlockCondition{Address: tpkg.RandEd25519Address()},
						},
					},
				},
				CreationTime: 5,
			}
			sigs, err := essence.Sign(inputIDs.OrderedSet(inputs.OutputSet()).MustCommitment(), ident1AddrKeys)
			require.NoError(t, err)

			return test{
				name:           "fail - unbalanced, more on output than input",
				vmParams:       &vm.Params{},
				resolvedInputs: vm.ResolvedInputs{InputSet: inputs},
				tx: &iotago.Transaction{
					Essence: essence,
					Unlocks: iotago.Unlocks{
						&iotago.SignatureUnlock{Signature: sigs[0]},
					},
				},
				wantErr: iotago.ErrInputOutputSumMismatch,
			}
		}(),
		func() test {
			_, ident1, ident1AddrKeys := tpkg.RandEd25519Identity()
			inputIDs := tpkg.RandOutputIDs(1)

			inputs := vm.InputSet{
				inputIDs[0]: vm.OutputWithCreationTime{
					Output: &iotago.BasicOutput{
						Amount: 100,
						Conditions: iotago.BasicOutputUnlockConditions{
							&iotago.AddressUnlockCondition{Address: ident1},
						},
					},
				},
			}

			essence := &iotago.TransactionEssence{
				Inputs: inputIDs.UTXOInputs(),
				Outputs: iotago.TxEssenceOutputs{
					&iotago.BasicOutput{
						Amount: 50,
						Conditions: iotago.BasicOutputUnlockConditions{
							&iotago.AddressUnlockCondition{Address: tpkg.RandEd25519Address()},
						},
					},
				},
				CreationTime: 5,
			}
			sigs, err := essence.Sign(inputIDs.OrderedSet(inputs.OutputSet()).MustCommitment(), ident1AddrKeys)
			require.NoError(t, err)

			return test{
				name:           "fail - unbalanced, more on input than output",
				vmParams:       &vm.Params{},
				resolvedInputs: vm.ResolvedInputs{InputSet: inputs},
				tx: &iotago.Transaction{
					Essence: essence,
					Unlocks: iotago.Unlocks{
						&iotago.SignatureUnlock{Signature: sigs[0]},
					},
				},
				wantErr: iotago.ErrInputOutputSumMismatch,
			}
		}(),
		func() test {
			_, ident1, ident1AddrKeys := tpkg.RandEd25519Identity()
			_, ident2, _ := tpkg.RandEd25519Identity()
			inputIDs := tpkg.RandOutputIDs(1)

			inputs := vm.InputSet{
				inputIDs[0]: vm.OutputWithCreationTime{
					Output: &iotago.BasicOutput{
						Amount: 500,
						Conditions: iotago.BasicOutputUnlockConditions{
							&iotago.AddressUnlockCondition{Address: ident1},
							&iotago.StorageDepositReturnUnlockCondition{
								ReturnAddress: ident2,
								Amount:        420,
							},
							// not yet expired, so ident1 needs to unlock
							&iotago.ExpirationUnlockCondition{
								ReturnAddress: ident2,
								SlotIndex:     10,
							},
						},
					},
				},
			}

			essence := &iotago.TransactionEssence{
				Inputs: inputIDs.UTXOInputs(),
				Outputs: iotago.TxEssenceOutputs{
					&iotago.BasicOutput{
						Amount: 500,
						Conditions: iotago.BasicOutputUnlockConditions{
							&iotago.AddressUnlockCondition{Address: ident1},
						},
					},
				},
				CreationTime: 5,
			}
			sigs, err := essence.Sign(inputIDs.OrderedSet(inputs.OutputSet()).MustCommitment(), ident1AddrKeys)
			require.NoError(t, err)

			return test{
				name:           "fail - return not fulfilled",
				vmParams:       &vm.Params{},
				resolvedInputs: vm.ResolvedInputs{InputSet: inputs},
				tx: &iotago.Transaction{
					Essence: essence,
					Unlocks: iotago.Unlocks{
						&iotago.SignatureUnlock{Signature: sigs[0]},
					},
				},
				wantErr: iotago.ErrReturnAmountNotFulFilled,
			}
		}(),
		func() test {
			_, ident1, ident1AddrKeys := tpkg.RandEd25519Identity()
			_, ident2, _ := tpkg.RandEd25519Identity()
			inputIDs := tpkg.RandOutputIDs(1)

			inputs := vm.InputSet{
				inputIDs[0]: vm.OutputWithCreationTime{
					Output: &iotago.BasicOutput{
						Amount: 500,
						Conditions: iotago.BasicOutputUnlockConditions{
							&iotago.AddressUnlockCondition{Address: ident1},
							&iotago.StorageDepositReturnUnlockCondition{
								ReturnAddress: ident2,
								Amount:        420,
							},
						},
					},
				},
			}

			essence := &iotago.TransactionEssence{
				Inputs: inputIDs.UTXOInputs(),
				Outputs: iotago.TxEssenceOutputs{
					&iotago.BasicOutput{
						Amount: 80,
						Conditions: iotago.BasicOutputUnlockConditions{
							&iotago.AddressUnlockCondition{Address: ident1},
						},
					},
					&iotago.NFTOutput{
						Amount: 420,
						Conditions: iotago.NFTOutputUnlockConditions{
							&iotago.AddressUnlockCondition{Address: ident2},
						},
					},
				},
			}
			sigs, err := essence.Sign(inputIDs.OrderedSet(inputs.OutputSet()).MustCommitment(), ident1AddrKeys)
			require.NoError(t, err)

			return test{
				name:           "fail - storage deposit return not basic output",
				vmParams:       &vm.Params{External: &iotago.ExternalUnlockParameters{}},
				resolvedInputs: vm.ResolvedInputs{InputSet: inputs},
				tx: &iotago.Transaction{
					Essence: essence,
					Unlocks: iotago.Unlocks{
						&iotago.SignatureUnlock{Signature: sigs[0]},
					},
				},
				wantErr: iotago.ErrReturnAmountNotFulFilled,
			}
		}(),
		func() test {
			_, ident1, ident1AddrKeys := tpkg.RandEd25519Identity()
			_, ident2, _ := tpkg.RandEd25519Identity()
			inputIDs := tpkg.RandOutputIDs(1)

			inputs := vm.InputSet{
				inputIDs[0]: vm.OutputWithCreationTime{
					Output: &iotago.BasicOutput{
						Amount: 500,
						Conditions: iotago.BasicOutputUnlockConditions{
							&iotago.AddressUnlockCondition{Address: ident1},
							&iotago.StorageDepositReturnUnlockCondition{
								ReturnAddress: ident2,
								Amount:        420,
							},
						},
					},
				},
			}

			essence := &iotago.TransactionEssence{
				Inputs: inputIDs.UTXOInputs(),
				Outputs: iotago.TxEssenceOutputs{
					&iotago.BasicOutput{
						Amount: 80,
						Conditions: iotago.BasicOutputUnlockConditions{
							&iotago.AddressUnlockCondition{Address: ident1},
						},
					},
					&iotago.BasicOutput{
						Amount: 420,
						Conditions: iotago.BasicOutputUnlockConditions{
							&iotago.AddressUnlockCondition{Address: ident2},
							&iotago.ExpirationUnlockCondition{
								ReturnAddress: ident1,
								SlotIndex:     10,
							},
						},
					},
				},
			}
			sigs, err := essence.Sign(inputIDs.OrderedSet(inputs.OutputSet()).MustCommitment(), ident1AddrKeys)
			require.NoError(t, err)

			return test{
				name:           "fail - storage deposit return has additional unlocks",
				vmParams:       &vm.Params{External: &iotago.ExternalUnlockParameters{}},
				resolvedInputs: vm.ResolvedInputs{InputSet: inputs},
				tx: &iotago.Transaction{
					Essence: essence,
					Unlocks: iotago.Unlocks{
						&iotago.SignatureUnlock{Signature: sigs[0]},
					},
				},
				wantErr: iotago.ErrReturnAmountNotFulFilled,
			}
		}(),
		func() test {
			_, ident1, ident1AddrKeys := tpkg.RandEd25519Identity()
			_, ident2, _ := tpkg.RandEd25519Identity()
			inputIDs := tpkg.RandOutputIDs(1)

			inputs := vm.InputSet{
				inputIDs[0]: vm.OutputWithCreationTime{
					Output: &iotago.BasicOutput{
						Amount: 500,
						Conditions: iotago.BasicOutputUnlockConditions{
							&iotago.AddressUnlockCondition{Address: ident1},
							&iotago.StorageDepositReturnUnlockCondition{
								ReturnAddress: ident2,
								Amount:        420,
							},
						},
					},
				},
			}

			essence := &iotago.TransactionEssence{
				Inputs: inputIDs.UTXOInputs(),
				Outputs: iotago.TxEssenceOutputs{
					&iotago.BasicOutput{
						Amount: 80,
						Conditions: iotago.BasicOutputUnlockConditions{
							&iotago.AddressUnlockCondition{Address: ident1},
						},
					},
					&iotago.BasicOutput{
						Amount: 420,
						Conditions: iotago.BasicOutputUnlockConditions{
							&iotago.AddressUnlockCondition{Address: ident2},
						},
						Features: iotago.BasicOutputFeatures{
							&iotago.MetadataFeature{Data: []byte("foo")},
						},
					},
				},
			}
			sigs, err := essence.Sign(inputIDs.OrderedSet(inputs.OutputSet()).MustCommitment(), ident1AddrKeys)
			require.NoError(t, err)

			return test{
				name:           "fail - storage deposit return has feature",
				vmParams:       &vm.Params{External: &iotago.ExternalUnlockParameters{}},
				resolvedInputs: vm.ResolvedInputs{InputSet: inputs},
				tx: &iotago.Transaction{
					Essence: essence,
					Unlocks: iotago.Unlocks{
						&iotago.SignatureUnlock{Signature: sigs[0]},
					},
				},
				wantErr: iotago.ErrReturnAmountNotFulFilled,
			}
		}(),
		func() test {
			_, ident1, ident1AddrKeys := tpkg.RandEd25519Identity()
			_, ident2, _ := tpkg.RandEd25519Identity()
			inputIDs := tpkg.RandOutputIDs(1)
			ntId := tpkg.Rand38ByteArray()

			inputs := vm.InputSet{
				inputIDs[0]: vm.OutputWithCreationTime{
					Output: &iotago.BasicOutput{
						Amount: 500,
						NativeTokens: iotago.NativeTokens{
							&iotago.NativeToken{
								ID:     ntId,
								Amount: new(big.Int).SetUint64(1000),
							},
						},
						Conditions: iotago.BasicOutputUnlockConditions{
							&iotago.AddressUnlockCondition{Address: ident1},
							&iotago.StorageDepositReturnUnlockCondition{
								ReturnAddress: ident2,
								Amount:        420,
							},
						},
					},
				},
			}

			essence := &iotago.TransactionEssence{
				Inputs: inputIDs.UTXOInputs(),
				Outputs: iotago.TxEssenceOutputs{
					&iotago.BasicOutput{
						Amount: 80,
						Conditions: iotago.BasicOutputUnlockConditions{
							&iotago.AddressUnlockCondition{Address: ident1},
						},
					},
					&iotago.BasicOutput{
						Amount: 420,
						NativeTokens: iotago.NativeTokens{
							&iotago.NativeToken{
								ID:     ntId,
								Amount: new(big.Int).SetUint64(1000),
							},
						},
						Conditions: iotago.BasicOutputUnlockConditions{
							&iotago.AddressUnlockCondition{Address: ident2},
						},
					},
				},
			}
			sigs, err := essence.Sign(inputIDs.OrderedSet(inputs.OutputSet()).MustCommitment(), ident1AddrKeys)
			require.NoError(t, err)

			return test{
				name:           "fail - storage deposit return has native tokens",
				vmParams:       &vm.Params{External: &iotago.ExternalUnlockParameters{}},
				resolvedInputs: vm.ResolvedInputs{InputSet: inputs},
				tx: &iotago.Transaction{
					Essence: essence,
					Unlocks: iotago.Unlocks{
						&iotago.SignatureUnlock{Signature: sigs[0]},
					},
				},
				wantErr: iotago.ErrReturnAmountNotFulFilled,
			}
		}(),
	}
	for _, tt := range tests {
		t.Run(tt.name, func(t *testing.T) {
			err := stardustVM.Execute(tt.tx, tt.vmParams, tt.resolvedInputs, vm.ExecFuncInputUnlocks(), vm.ExecFuncBalancedDeposit())
			if tt.wantErr != nil {
				require.ErrorIs(t, err, tt.wantErr)
				return
			}

			require.NoError(t, err)
		})
	}
}

func TestTxSemanticNativeTokens(t *testing.T) {
	foundryAccountIdent := tpkg.RandAccountAddress()
	foundryMaxSupply := new(big.Int).SetInt64(1000)
	foundryMintedSupply := new(big.Int).SetInt64(500)

	inUnrelatedFoundryOutput := &iotago.FoundryOutput{
		Amount:       100,
		SerialNumber: 0,
		TokenScheme: &iotago.SimpleTokenScheme{
			MintedTokens:  foundryMintedSupply,
			MeltedTokens:  big.NewInt(0),
			MaximumSupply: foundryMaxSupply,
		},
		Conditions: iotago.FoundryOutputUnlockConditions{
			&iotago.ImmutableAccountUnlockCondition{Address: foundryAccountIdent},
		},
	}

	outUnrelatedFoundryOutput := &iotago.FoundryOutput{
		Amount:       100,
		SerialNumber: 0,
		TokenScheme: &iotago.SimpleTokenScheme{
			MintedTokens:  foundryMintedSupply,
			MeltedTokens:  big.NewInt(0),
			MaximumSupply: foundryMaxSupply,
		},
		Conditions: iotago.FoundryOutputUnlockConditions{
			&iotago.ImmutableAccountUnlockCondition{Address: foundryAccountIdent},
		},
	}

	type test struct {
		name           string
		vmParams       *vm.Params
		resolvedInputs vm.ResolvedInputs
		tx             *iotago.Transaction
		wantErr        error
	}
	tests := []test{
		func() test {
			inputIDs := tpkg.RandOutputIDs(2)

			ntCount := 10
			nativeTokens := tpkg.RandSortNativeTokens(ntCount)

			inputs := vm.InputSet{
				inputIDs[0]: vm.OutputWithCreationTime{
					Output: &iotago.BasicOutput{
						Amount:       100,
						NativeTokens: nativeTokens[:ntCount/2],
						Conditions: iotago.BasicOutputUnlockConditions{
							&iotago.AddressUnlockCondition{Address: tpkg.RandEd25519Address()},
						},
					},
				},
				inputIDs[1]: vm.OutputWithCreationTime{
					Output: &iotago.BasicOutput{
						Amount:       100,
						NativeTokens: nativeTokens[ntCount/2:],
						Conditions: iotago.BasicOutputUnlockConditions{
							&iotago.AddressUnlockCondition{Address: tpkg.RandEd25519Address()},
						},
					},
				},
			}

			essence := &iotago.TransactionEssence{
				Inputs: inputIDs.UTXOInputs(),
				Outputs: iotago.TxEssenceOutputs{
					&iotago.BasicOutput{
						Amount:       200,
						NativeTokens: nativeTokens,
						Conditions: iotago.BasicOutputUnlockConditions{
							&iotago.AddressUnlockCondition{Address: tpkg.RandEd25519Address()},
						},
					},
				},
			}

			return test{
				name:           "ok",
				vmParams:       &vm.Params{External: &iotago.ExternalUnlockParameters{}},
				resolvedInputs: vm.ResolvedInputs{InputSet: inputs},
				tx: &iotago.Transaction{
					Essence: essence,
					Unlocks: iotago.Unlocks{},
				},
				wantErr: nil,
			}
		}(),
		func() test {
			inputIDs := tpkg.RandOutputIDs(iotago.MaxNativeTokensCount)
			nativeToken := tpkg.RandNativeToken()

			inputs := vm.InputSet{}
			for i := 0; i < iotago.MaxNativeTokensCount; i++ {
				inputs[inputIDs[i]] = vm.OutputWithCreationTime{
					Output: &iotago.BasicOutput{
						Amount: 100,
						NativeTokens: []*iotago.NativeToken{
							{
								ID:     nativeToken.ID,
								Amount: big.NewInt(1),
							},
						},
						Conditions: iotago.BasicOutputUnlockConditions{
							&iotago.AddressUnlockCondition{Address: tpkg.RandEd25519Address()},
						},
					},
				}
			}

			essence := &iotago.TransactionEssence{
				Inputs: inputIDs.UTXOInputs(),
				Outputs: iotago.TxEssenceOutputs{
					&iotago.BasicOutput{
						Amount: 200,
						NativeTokens: []*iotago.NativeToken{
							{
								ID:     nativeToken.ID,
								Amount: big.NewInt(iotago.MaxNativeTokensCount),
							},
						},
						Conditions: iotago.BasicOutputUnlockConditions{
							&iotago.AddressUnlockCondition{Address: tpkg.RandEd25519Address()},
						},
					},
				},
			}

			return test{
				name:           "ok - exceeds limit (in+out) but same native token",
				vmParams:       &vm.Params{External: &iotago.ExternalUnlockParameters{}},
				resolvedInputs: vm.ResolvedInputs{InputSet: inputs},
				tx: &iotago.Transaction{
					Essence: essence,
					Unlocks: iotago.Unlocks{},
				},
				wantErr: nil,
			}
		}(),
		func() test {
			inputIDs := tpkg.RandOutputIDs(1)

			inCount := 20
			outCount := 250

			inputs := vm.InputSet{
				inputIDs[0]: vm.OutputWithCreationTime{
					Output: &iotago.BasicOutput{
						Amount:       100,
						NativeTokens: tpkg.RandSortNativeTokens(inCount),
						Conditions: iotago.BasicOutputUnlockConditions{
							&iotago.AddressUnlockCondition{Address: tpkg.RandEd25519Address()},
						},
					},
				},
			}

			essence := &iotago.TransactionEssence{
				Inputs: inputIDs.UTXOInputs(),
				Outputs: iotago.TxEssenceOutputs{
					&iotago.BasicOutput{
						Amount:       200,
						NativeTokens: tpkg.RandSortNativeTokens(outCount),
						Conditions: iotago.BasicOutputUnlockConditions{
							&iotago.AddressUnlockCondition{Address: tpkg.RandEd25519Address()},
						},
					},
				},
			}

			return test{
				name:           "fail - exceeds limit (in+out)",
				vmParams:       &vm.Params{External: &iotago.ExternalUnlockParameters{}},
				resolvedInputs: vm.ResolvedInputs{InputSet: inputs},
				tx: &iotago.Transaction{
					Essence: essence,
					Unlocks: iotago.Unlocks{},
				},
				wantErr: iotago.ErrMaxNativeTokensCountExceeded,
			}
		}(),
		func() test {
			numDistinctNTs := iotago.MaxNativeTokensCount + 1
			inputIDs := tpkg.RandOutputIDs(uint16(numDistinctNTs))

			inputs := vm.InputSet{}
			for i := 0; i < numDistinctNTs; i++ {
				inputs[inputIDs[i]] = vm.OutputWithCreationTime{
					Output: &iotago.BasicOutput{
						Amount:       100,
						NativeTokens: tpkg.RandSortNativeTokens(1),
						Conditions: iotago.BasicOutputUnlockConditions{
							&iotago.AddressUnlockCondition{Address: tpkg.RandEd25519Address()},
						},
					},
				}
			}

			essence := &iotago.TransactionEssence{
				Inputs: inputIDs.UTXOInputs(),
				Outputs: iotago.TxEssenceOutputs{
					&iotago.BasicOutput{
						Amount: 100 * uint64(numDistinctNTs),
						Conditions: iotago.BasicOutputUnlockConditions{
							&iotago.AddressUnlockCondition{Address: tpkg.RandEd25519Address()},
						},
					},
				},
			}

			return test{
				name:           "fail - too many on input side already",
				vmParams:       &vm.Params{External: &iotago.ExternalUnlockParameters{}},
				resolvedInputs: vm.ResolvedInputs{InputSet: inputs},
				tx: &iotago.Transaction{
					Essence: essence,
					Unlocks: iotago.Unlocks{},
				},
				wantErr: iotago.ErrMaxNativeTokensCountExceeded,
			}
		}(),
		func() test {
			numDistinctNTs := iotago.MaxNativeTokensCount + 1
			tokens := tpkg.RandSortNativeTokens(numDistinctNTs)
			inputIDs := tpkg.RandOutputIDs(uint16(numDistinctNTs))

			inputs := vm.InputSet{}
			for i := 0; i < numDistinctNTs; i++ {
				inputs[inputIDs[i]] = vm.OutputWithCreationTime{
					Output: &iotago.BasicOutput{
						Amount: 100,
						Conditions: iotago.BasicOutputUnlockConditions{
							&iotago.AddressUnlockCondition{Address: tpkg.RandEd25519Address()},
						},
					},
				}
			}

			outs := make(iotago.TxEssenceOutputs, numDistinctNTs)
			for i := range outs {
				outs[i] = &iotago.BasicOutput{
					Amount:       100,
					NativeTokens: iotago.NativeTokens{tokens[i]},
					Conditions: iotago.BasicOutputUnlockConditions{
						&iotago.AddressUnlockCondition{Address: tpkg.RandEd25519Address()},
					},
				}
			}

			essence := &iotago.TransactionEssence{
				Inputs:  inputIDs.UTXOInputs(),
				Outputs: outs,
			}

			return test{
				name:           "fail - too many on output side already",
				vmParams:       &vm.Params{External: &iotago.ExternalUnlockParameters{}},
				resolvedInputs: vm.ResolvedInputs{InputSet: inputs},
				tx: &iotago.Transaction{
					Essence: essence,
					Unlocks: iotago.Unlocks{},
				},
				wantErr: iotago.ErrMaxNativeTokensCountExceeded,
			}
		}(),
		func() test {
			numDistinctNTs := iotago.MaxNativeTokensCount
			tokens := tpkg.RandSortNativeTokens(numDistinctNTs)
			inputIDs := tpkg.RandOutputIDs(iotago.MaxInputsCount)

			inputs := vm.InputSet{}
			for i := 0; i < iotago.MaxInputsCount; i++ {
				inputs[inputIDs[i]] = vm.OutputWithCreationTime{
					Output: &iotago.BasicOutput{
						Amount:       100,
						NativeTokens: tokens,
						Conditions: iotago.BasicOutputUnlockConditions{
							&iotago.AddressUnlockCondition{Address: tpkg.RandEd25519Address()},
						},
					},
				}
			}

			outputs := make(iotago.TxEssenceOutputs, iotago.MaxOutputsCount)
			for i := range outputs {
				outputs[i] = &iotago.BasicOutput{
					Amount:       100,
					NativeTokens: tokens,
					Conditions: iotago.BasicOutputUnlockConditions{
						&iotago.AddressUnlockCondition{Address: tpkg.RandEd25519Address()},
					},
				}
			}

			essence := &iotago.TransactionEssence{
				Inputs:  inputIDs.UTXOInputs(),
				Outputs: outputs,
			}

			return test{
				name:           "ok - most possible tokens in a tx",
				vmParams:       &vm.Params{External: &iotago.ExternalUnlockParameters{}},
				resolvedInputs: vm.ResolvedInputs{InputSet: inputs},
				tx: &iotago.Transaction{
					Essence: essence,
					Unlocks: iotago.Unlocks{},
				},
				wantErr: nil,
			}
		}(),
		func() test {
			numDistinctNTs := iotago.MaxNativeTokensCount
			tokens := tpkg.RandSortNativeTokens(numDistinctNTs)
			inputIDs := tpkg.RandOutputIDs(iotago.MaxInputsCount)

			inputs := vm.InputSet{}
			for i := 0; i < iotago.MaxInputsCount; i++ {
				inputs[inputIDs[i]] = vm.OutputWithCreationTime{
					Output: &iotago.BasicOutput{
						Amount:       100,
						NativeTokens: tokens,
						Conditions: iotago.BasicOutputUnlockConditions{
							&iotago.AddressUnlockCondition{Address: tpkg.RandEd25519Address()},
						},
					},
				}
			}

			outputs := make(iotago.TxEssenceOutputs, iotago.MaxOutputsCount)
			for i := range outputs {
				outputs[i] = &iotago.BasicOutput{
					Amount:       100,
					NativeTokens: tokens,
					Conditions: iotago.BasicOutputUnlockConditions{
						&iotago.AddressUnlockCondition{Address: tpkg.RandEd25519Address()},
					},
				}
			}

			// add one more distinct native token to the last output
			oneMore := tokens.Clone()
			oneMore[len(oneMore)-1] = tpkg.RandNativeToken()

			outputs[iotago.MaxOutputsCount-1] = &iotago.BasicOutput{
				Amount:       100,
				NativeTokens: oneMore,
				Conditions: iotago.BasicOutputUnlockConditions{
					&iotago.AddressUnlockCondition{Address: tpkg.RandEd25519Address()},
				},
			}

			essence := &iotago.TransactionEssence{
				Inputs:  inputIDs.UTXOInputs(),
				Outputs: outputs,
			}

			return test{
				name:           "fail - max nt count just exceeded",
				vmParams:       &vm.Params{External: &iotago.ExternalUnlockParameters{}},
				resolvedInputs: vm.ResolvedInputs{InputSet: inputs},
				tx: &iotago.Transaction{
					Essence: essence,
					Unlocks: iotago.Unlocks{},
				},
				wantErr: iotago.ErrMaxNativeTokensCountExceeded,
			}
		}(),
		func() test {
			inputIDs := tpkg.RandOutputIDs(1)

			ntCount := 10
			nativeTokens := tpkg.RandSortNativeTokens(ntCount)

			inputs := vm.InputSet{
				inputIDs[0]: vm.OutputWithCreationTime{
					Output: &iotago.BasicOutput{
						Amount:       100,
						NativeTokens: nativeTokens,
						Conditions: iotago.BasicOutputUnlockConditions{
							&iotago.AddressUnlockCondition{Address: tpkg.RandEd25519Address()},
						},
					},
				},
			}

			// unbalance by making one token be excess on the output side
			cpyNativeTokens := nativeTokens.Clone()
			amountToModify := cpyNativeTokens[ntCount/2].Amount
			amountToModify.Add(amountToModify, big.NewInt(1))

			essence := &iotago.TransactionEssence{
				Inputs: inputIDs.UTXOInputs(),
				Outputs: iotago.TxEssenceOutputs{
					&iotago.BasicOutput{
						Amount:       100,
						NativeTokens: cpyNativeTokens,
						Conditions: iotago.BasicOutputUnlockConditions{
							&iotago.AddressUnlockCondition{Address: tpkg.RandEd25519Address()},
						},
					},
				},
			}

			return test{
				name:           "fail - unbalanced on output",
				vmParams:       &vm.Params{External: &iotago.ExternalUnlockParameters{}},
				resolvedInputs: vm.ResolvedInputs{InputSet: inputs},
				tx: &iotago.Transaction{
					Essence: essence,
					Unlocks: iotago.Unlocks{},
				},
				wantErr: iotago.ErrNativeTokenSumUnbalanced,
			}
		}(),
		func() test {
			inputIDs := tpkg.RandOutputIDs(3)

			ntCount := 20
			nativeTokens := tpkg.RandSortNativeTokens(ntCount)

			inputs := vm.InputSet{
				inputIDs[0]: vm.OutputWithCreationTime{
					Output: &iotago.BasicOutput{
						Amount:       100,
						NativeTokens: nativeTokens[:ntCount/2],
						Conditions: iotago.BasicOutputUnlockConditions{
							&iotago.AddressUnlockCondition{Address: tpkg.RandEd25519Address()},
						},
					},
				},
				inputIDs[1]: vm.OutputWithCreationTime{
					Output: &iotago.BasicOutput{
						Amount:       100,
						NativeTokens: nativeTokens[ntCount/2:],
						Conditions: iotago.BasicOutputUnlockConditions{
							&iotago.AddressUnlockCondition{Address: tpkg.RandEd25519Address()},
						},
					},
				},
				inputIDs[2]: vm.OutputWithCreationTime{
					Output: inUnrelatedFoundryOutput,
				},
			}

			// add a new token to the output side
			cpyNativeTokens := nativeTokens.Clone()
			cpyNativeTokens = append(cpyNativeTokens, tpkg.RandNativeToken())

			essence := &iotago.TransactionEssence{
				Inputs: inputIDs.UTXOInputs(),
				Outputs: iotago.TxEssenceOutputs{
					&iotago.BasicOutput{
						Amount:       100,
						NativeTokens: cpyNativeTokens[:ntCount/2],
						Conditions: iotago.BasicOutputUnlockConditions{
							&iotago.AddressUnlockCondition{Address: tpkg.RandEd25519Address()},
						},
					},
					&iotago.BasicOutput{
						Amount:       100,
						NativeTokens: cpyNativeTokens[ntCount/2:],
						Conditions: iotago.BasicOutputUnlockConditions{
							&iotago.AddressUnlockCondition{Address: tpkg.RandEd25519Address()},
						},
					},
					outUnrelatedFoundryOutput,
				},
			}

			return test{
				name:           "fail - unbalanced with unrelated foundry in term of new output tokens",
				vmParams:       &vm.Params{External: &iotago.ExternalUnlockParameters{}},
				resolvedInputs: vm.ResolvedInputs{InputSet: inputs},
				tx: &iotago.Transaction{
					Essence: essence,
					Unlocks: iotago.Unlocks{},
				},
				wantErr: iotago.ErrNativeTokenSumUnbalanced,
			}
		}(),
	}

	for _, tt := range tests {
		t.Run(tt.name, func(t *testing.T) {
			err := stardustVM.Execute(tt.tx, tt.vmParams, tt.resolvedInputs, vm.ExecFuncBalancedNativeTokens())
			if tt.wantErr != nil {
				require.ErrorIs(t, err, tt.wantErr)
				return
			}

			require.NoError(t, err)
		})
	}
}

func TestTxSemanticOutputsSender(t *testing.T) {
	type test struct {
		name           string
		vmParams       *vm.Params
		resolvedInputs vm.ResolvedInputs
		tx             *iotago.Transaction
		wantErr        error
	}
	tests := []test{
		func() test {
			_, ident1, ident1AddrKeys := tpkg.RandEd25519Identity()
			inputIDs := tpkg.RandOutputIDs(2)
			nftAddr := tpkg.RandNFTAddress()

			inputs := vm.InputSet{
				inputIDs[0]: vm.OutputWithCreationTime{
					Output: &iotago.BasicOutput{
						Amount: 100,
						Conditions: iotago.BasicOutputUnlockConditions{
							&iotago.AddressUnlockCondition{Address: ident1},
						},
					},
				},
				inputIDs[1]: vm.OutputWithCreationTime{
					Output: &iotago.NFTOutput{
						Amount: 100,
						NFTID:  nftAddr.NFTID(),
						Conditions: iotago.NFTOutputUnlockConditions{
							&iotago.AddressUnlockCondition{Address: ident1},
						},
					},
				},
			}

			essence := &iotago.TransactionEssence{
				Inputs: inputIDs.UTXOInputs(),
				Outputs: iotago.TxEssenceOutputs{
					// sender is an Ed25519 address
					&iotago.BasicOutput{
						Amount: 1337,
						Conditions: iotago.BasicOutputUnlockConditions{
							&iotago.AddressUnlockCondition{Address: tpkg.RandEd25519Address()},
						},
						Features: iotago.BasicOutputFeatures{
							&iotago.SenderFeature{Address: ident1},
						},
					},
					&iotago.AccountOutput{
						Amount: 1337,
						Conditions: iotago.AccountOutputUnlockConditions{
							&iotago.StateControllerAddressUnlockCondition{Address: ident1},
							&iotago.GovernorAddressUnlockCondition{Address: ident1},
						},
						Features: iotago.AccountOutputFeatures{
							&iotago.SenderFeature{Address: ident1},
						},
					},
					&iotago.NFTOutput{
						Amount: 1337,
						Conditions: iotago.NFTOutputUnlockConditions{
							&iotago.AddressUnlockCondition{Address: tpkg.RandEd25519Address()},
						},
						Features: iotago.NFTOutputFeatures{
							&iotago.SenderFeature{Address: ident1},
						},
					},
					// sender is an NFT address
					&iotago.BasicOutput{
						Amount: 1337,
						Conditions: iotago.BasicOutputUnlockConditions{
							&iotago.AddressUnlockCondition{Address: tpkg.RandEd25519Address()},
						},
						Features: iotago.BasicOutputFeatures{
							&iotago.SenderFeature{Address: nftAddr},
						},
					},
					&iotago.AccountOutput{
						Amount: 1337,
						Conditions: iotago.AccountOutputUnlockConditions{
							&iotago.StateControllerAddressUnlockCondition{Address: ident1},
							&iotago.GovernorAddressUnlockCondition{Address: ident1},
						},
						Features: iotago.AccountOutputFeatures{
							&iotago.SenderFeature{Address: nftAddr},
						},
					},
					&iotago.NFTOutput{
						Amount: 1337,
						Conditions: iotago.NFTOutputUnlockConditions{
							&iotago.AddressUnlockCondition{Address: tpkg.RandEd25519Address()},
						},
						Features: iotago.NFTOutputFeatures{
							&iotago.SenderFeature{Address: nftAddr},
						},
					},
				},
			}
			sigs, err := essence.Sign(inputIDs.OrderedSet(inputs.OutputSet()).MustCommitment(), ident1AddrKeys)
			require.NoError(t, err)

			return test{
				name:           "ok",
				vmParams:       &vm.Params{External: &iotago.ExternalUnlockParameters{}},
				resolvedInputs: vm.ResolvedInputs{InputSet: inputs},
				tx: &iotago.Transaction{
					Essence: essence,
					Unlocks: iotago.Unlocks{
						&iotago.SignatureUnlock{Signature: sigs[0]},
						&iotago.ReferenceUnlock{Reference: 0},
					},
				},
				wantErr: nil,
			}
		}(),
		func() test {
			_, ident1, ident1AddrKeys := tpkg.RandEd25519Identity()
			inputIDs := tpkg.RandOutputIDs(1)

			inputs := vm.InputSet{
				inputIDs[0]: vm.OutputWithCreationTime{
					Output: &iotago.BasicOutput{
						Amount: 100,
						Conditions: iotago.BasicOutputUnlockConditions{
							&iotago.AddressUnlockCondition{Address: ident1},
						},
					},
				},
			}

			essence := &iotago.TransactionEssence{
				Inputs: inputIDs.UTXOInputs(),
				Outputs: iotago.TxEssenceOutputs{
					&iotago.BasicOutput{
						Amount: 1337,
						Conditions: iotago.BasicOutputUnlockConditions{
							&iotago.AddressUnlockCondition{Address: tpkg.RandEd25519Address()},
						},
						Features: iotago.BasicOutputFeatures{
							&iotago.SenderFeature{Address: tpkg.RandEd25519Address()},
						},
					},
				},
			}
			sigs, err := essence.Sign(inputIDs.OrderedSet(inputs.OutputSet()).MustCommitment(), ident1AddrKeys)
			require.NoError(t, err)

			return test{
				name:           "fail - sender not unlocked",
				vmParams:       &vm.Params{External: &iotago.ExternalUnlockParameters{}},
				resolvedInputs: vm.ResolvedInputs{InputSet: inputs},
				tx: &iotago.Transaction{
					Essence: essence,
					Unlocks: iotago.Unlocks{
						&iotago.SignatureUnlock{Signature: sigs[0]},
					},
				},
				wantErr: iotago.ErrSenderFeatureNotUnlocked,
			}
		}(),
		func() test {
			_, stateController, _ := tpkg.RandEd25519Identity()
			_, governor, governorAddrKeys := tpkg.RandEd25519Identity()
			inputIDs := tpkg.RandOutputIDs(1)
			accountAddr := tpkg.RandAccountAddress()
			accountId := accountAddr.AccountID()

			inputs := vm.InputSet{
				inputIDs[0]: vm.OutputWithCreationTime{
					Output: &iotago.AccountOutput{
						Amount:    100,
						AccountID: accountId,
						Conditions: iotago.AccountOutputUnlockConditions{
							&iotago.StateControllerAddressUnlockCondition{Address: stateController},
							&iotago.GovernorAddressUnlockCondition{Address: governor},
						},
					},
				},
			}

			essence := &iotago.TransactionEssence{
				Inputs: inputIDs.UTXOInputs(),
				Outputs: iotago.TxEssenceOutputs{
					&iotago.AccountOutput{
						Amount:    100,
						AccountID: accountId,
						Conditions: iotago.AccountOutputUnlockConditions{
							&iotago.StateControllerAddressUnlockCondition{Address: stateController},
							&iotago.GovernorAddressUnlockCondition{Address: governor},
						},
						Features: iotago.AccountOutputFeatures{
							&iotago.SenderFeature{Address: accountAddr},
						},
					},
				},
			}
			sigs, err := essence.Sign(inputIDs.OrderedSet(inputs.OutputSet()).MustCommitment(), governorAddrKeys)
			require.NoError(t, err)

			return test{
				name:           "fail - sender not unlocked due to governance transition",
				vmParams:       &vm.Params{External: &iotago.ExternalUnlockParameters{}},
				resolvedInputs: vm.ResolvedInputs{InputSet: inputs},
				tx: &iotago.Transaction{
					Essence: essence,
					Unlocks: iotago.Unlocks{
						&iotago.SignatureUnlock{Signature: sigs[0]},
					},
				},
				wantErr: iotago.ErrSenderFeatureNotUnlocked,
			}
		}(),
		func() test {
			_, stateController, stateControllerAddrKeys := tpkg.RandEd25519Identity()
			_, governor, _ := tpkg.RandEd25519Identity()
			inputIDs := tpkg.RandOutputIDs(1)
			accountAddr := tpkg.RandAccountAddress()
			accountId := accountAddr.AccountID()
			currentStateIndex := uint32(1)

			inputs := vm.InputSet{
				inputIDs[0]: vm.OutputWithCreationTime{
					Output: &iotago.AccountOutput{
						Amount:     100,
						AccountID:  accountId,
						StateIndex: currentStateIndex,
						Conditions: iotago.AccountOutputUnlockConditions{
							&iotago.StateControllerAddressUnlockCondition{Address: stateController},
							&iotago.GovernorAddressUnlockCondition{Address: governor},
						},
					},
				},
			}

			essence := &iotago.TransactionEssence{
				Inputs: inputIDs.UTXOInputs(),
				Outputs: iotago.TxEssenceOutputs{
					&iotago.AccountOutput{
						Amount:     100,
						AccountID:  accountId,
						StateIndex: currentStateIndex + 1,
						Conditions: iotago.AccountOutputUnlockConditions{
							&iotago.StateControllerAddressUnlockCondition{Address: stateController},
							&iotago.GovernorAddressUnlockCondition{Address: governor},
						},
						Features: iotago.AccountOutputFeatures{
							&iotago.SenderFeature{Address: accountAddr},
						},
					},
				},
			}
			sigs, err := essence.Sign(inputIDs.OrderedSet(inputs.OutputSet()).MustCommitment(), stateControllerAddrKeys)
			require.NoError(t, err)

			return test{
				name:           "ok - account addr unlocked with state transition",
				vmParams:       &vm.Params{External: &iotago.ExternalUnlockParameters{}},
				resolvedInputs: vm.ResolvedInputs{InputSet: inputs},
				tx: &iotago.Transaction{
					Essence: essence,
					Unlocks: iotago.Unlocks{
						&iotago.SignatureUnlock{Signature: sigs[0]},
					},
				},
				wantErr: nil,
			}
		}(),
		func() test {
			_, stateController, _ := tpkg.RandEd25519Identity()
			_, governor, governorAddrKeys := tpkg.RandEd25519Identity()
			inputIDs := tpkg.RandOutputIDs(1)
			accountAddr := tpkg.RandAccountAddress()
			accountId := accountAddr.AccountID()

			inputs := vm.InputSet{
				inputIDs[0]: vm.OutputWithCreationTime{
					Output: &iotago.AccountOutput{
						Amount:    100,
						AccountID: accountId,
						Conditions: iotago.AccountOutputUnlockConditions{
							&iotago.StateControllerAddressUnlockCondition{Address: stateController},
							&iotago.GovernorAddressUnlockCondition{Address: governor},
						},
					},
				},
			}

			essence := &iotago.TransactionEssence{
				Inputs: inputIDs.UTXOInputs(),
				Outputs: iotago.TxEssenceOutputs{
					&iotago.AccountOutput{
						Amount:    100,
						AccountID: accountId,
						Conditions: iotago.AccountOutputUnlockConditions{
							&iotago.StateControllerAddressUnlockCondition{Address: stateController},
							&iotago.GovernorAddressUnlockCondition{Address: governor},
						},
						Features: iotago.AccountOutputFeatures{
							&iotago.SenderFeature{Address: governor},
						},
					},
				},
			}
			sigs, err := essence.Sign(inputIDs.OrderedSet(inputs.OutputSet()).MustCommitment(), governorAddrKeys)
			require.NoError(t, err)

			return test{
				name:           "ok - sender is governor address",
				vmParams:       &vm.Params{External: &iotago.ExternalUnlockParameters{}},
				resolvedInputs: vm.ResolvedInputs{InputSet: inputs},
				tx: &iotago.Transaction{
					Essence: essence,
					Unlocks: iotago.Unlocks{
						&iotago.SignatureUnlock{Signature: sigs[0]},
					},
				},
				wantErr: nil,
			}
		}(),
	}
	for _, tt := range tests {
		t.Run(tt.name, func(t *testing.T) {
			err := stardustVM.Execute(tt.tx, tt.vmParams, tt.resolvedInputs, vm.ExecFuncInputUnlocks(), vm.ExecFuncSenderUnlocked())
			if tt.wantErr != nil {
				require.ErrorIs(t, err, tt.wantErr)
				return
			}

			require.NoError(t, err)
		})
	}
}

func TestTxSemanticOutputsIssuer(t *testing.T) {
	type test struct {
		name           string
		vmParams       *vm.Params
		resolvedInputs vm.ResolvedInputs
		tx             *iotago.Transaction
		wantErr        error
	}
	tests := []test{
		func() test {
			_, ident1, ident1AddrKeys := tpkg.RandEd25519Identity()
			_, stateController, _ := tpkg.RandEd25519Identity()
			_, governor, governorAddrKeys := tpkg.RandEd25519Identity()
			inputIDs := tpkg.RandOutputIDs(2)
			accountAddr := tpkg.RandAccountAddress()
			accountId := accountAddr.AccountID()

			inputs := vm.InputSet{
				inputIDs[0]: vm.OutputWithCreationTime{
					Output: &iotago.AccountOutput{
						Amount:    100,
						AccountID: accountId,
						Conditions: iotago.AccountOutputUnlockConditions{
							&iotago.StateControllerAddressUnlockCondition{Address: stateController},
							&iotago.GovernorAddressUnlockCondition{Address: governor},
						},
					},
				},
				inputIDs[1]: vm.OutputWithCreationTime{
					Output: &iotago.BasicOutput{
						Amount: 100,
						Conditions: iotago.BasicOutputUnlockConditions{
							&iotago.AddressUnlockCondition{Address: ident1},
						},
					},
				},
			}

			essence := &iotago.TransactionEssence{
				Inputs: inputIDs.UTXOInputs(),
				Outputs: iotago.TxEssenceOutputs{
					&iotago.AccountOutput{
						Amount:    100,
						AccountID: accountId,
						Conditions: iotago.AccountOutputUnlockConditions{
							&iotago.StateControllerAddressUnlockCondition{Address: stateController},
							&iotago.GovernorAddressUnlockCondition{Address: governor},
						},
					},
					&iotago.NFTOutput{
						Amount: 100,
						Conditions: iotago.NFTOutputUnlockConditions{
							&iotago.AddressUnlockCondition{Address: ident1},
						},
						ImmutableFeatures: iotago.NFTOutputImmFeatures{
							&iotago.IssuerFeature{Address: accountAddr},
						},
					},
				},
			}
			sigs, err := essence.Sign(inputIDs.OrderedSet(inputs.OutputSet()).MustCommitment(), governorAddrKeys, ident1AddrKeys)
			require.NoError(t, err)

			return test{
				name:           "fail - issuer not unlocked due to governance transition",
				vmParams:       &vm.Params{External: &iotago.ExternalUnlockParameters{}},
				resolvedInputs: vm.ResolvedInputs{InputSet: inputs},
				tx: &iotago.Transaction{
					Essence: essence,
					Unlocks: iotago.Unlocks{
						&iotago.SignatureUnlock{Signature: sigs[0]},
						&iotago.SignatureUnlock{Signature: sigs[1]},
					},
				},
				wantErr: iotago.ErrIssuerFeatureNotUnlocked,
			}
		}(),
		func() test {
			_, ident1, ident1AddrKeys := tpkg.RandEd25519Identity()
			_, stateController, stateControllerAddrKeys := tpkg.RandEd25519Identity()
			_, governor, _ := tpkg.RandEd25519Identity()
			inputIDs := tpkg.RandOutputIDs(2)
			accountAddr := tpkg.RandAccountAddress()
			accountId := accountAddr.AccountID()
			currentStateIndex := uint32(1)

			nftAddr := tpkg.RandNFTAddress()

			inputs := vm.InputSet{
				// possible issuers: accountAddr, stateController, nftAddr, ident1
				inputIDs[0]: vm.OutputWithCreationTime{
					Output: &iotago.AccountOutput{
						Amount:     100,
						AccountID:  accountId,
						StateIndex: currentStateIndex,
						Conditions: iotago.AccountOutputUnlockConditions{
							&iotago.StateControllerAddressUnlockCondition{Address: stateController},
							&iotago.GovernorAddressUnlockCondition{Address: governor},
						},
					},
				},
				inputIDs[1]: vm.OutputWithCreationTime{
					Output: &iotago.NFTOutput{
						Amount: 900,
						NFTID:  nftAddr.NFTID(),
						Conditions: iotago.NFTOutputUnlockConditions{
							&iotago.AddressUnlockCondition{Address: ident1},
						},
					},
				},
			}

			essence := &iotago.TransactionEssence{
				Inputs: inputIDs.UTXOInputs(),
				Outputs: iotago.TxEssenceOutputs{
					// transitioned account + nft
					&iotago.AccountOutput{
						Amount:     100,
						AccountID:  accountId,
						StateIndex: currentStateIndex + 1,
						Conditions: iotago.AccountOutputUnlockConditions{
							&iotago.StateControllerAddressUnlockCondition{Address: stateController},
							&iotago.GovernorAddressUnlockCondition{Address: governor},
						},
					},
					&iotago.NFTOutput{
						Amount: 100,
						NFTID:  nftAddr.NFTID(),
						Conditions: iotago.NFTOutputUnlockConditions{
							&iotago.AddressUnlockCondition{Address: ident1},
						},
					},
					// issuer is accountAddr
					&iotago.NFTOutput{
						Amount: 100,
						Conditions: iotago.NFTOutputUnlockConditions{
							&iotago.AddressUnlockCondition{Address: ident1},
						},
						ImmutableFeatures: iotago.NFTOutputImmFeatures{
							&iotago.IssuerFeature{Address: accountAddr},
						},
					},
					&iotago.AccountOutput{
						Amount: 100,
						Conditions: iotago.AccountOutputUnlockConditions{
							&iotago.StateControllerAddressUnlockCondition{Address: stateController},
							&iotago.GovernorAddressUnlockCondition{Address: governor},
						},
						ImmutableFeatures: iotago.AccountOutputImmFeatures{
							&iotago.IssuerFeature{Address: accountAddr},
						},
					},
					// issuer is stateController
					&iotago.NFTOutput{
						Amount: 100,
						Conditions: iotago.NFTOutputUnlockConditions{
							&iotago.AddressUnlockCondition{Address: ident1},
						},
						ImmutableFeatures: iotago.NFTOutputImmFeatures{
							&iotago.IssuerFeature{Address: stateController},
						},
					},
					&iotago.AccountOutput{
						Amount: 100,
						Conditions: iotago.AccountOutputUnlockConditions{
							&iotago.StateControllerAddressUnlockCondition{Address: stateController},
							&iotago.GovernorAddressUnlockCondition{Address: governor},
						},
						ImmutableFeatures: iotago.AccountOutputImmFeatures{
							&iotago.IssuerFeature{Address: stateController},
						},
					},
					// issuer is nftAddr
					&iotago.NFTOutput{
						Amount: 100,
						Conditions: iotago.NFTOutputUnlockConditions{
							&iotago.AddressUnlockCondition{Address: ident1},
						},
						ImmutableFeatures: iotago.NFTOutputImmFeatures{
							&iotago.IssuerFeature{Address: nftAddr},
						},
					},
					&iotago.AccountOutput{
						Amount: 100,
						Conditions: iotago.AccountOutputUnlockConditions{
							&iotago.StateControllerAddressUnlockCondition{Address: stateController},
							&iotago.GovernorAddressUnlockCondition{Address: governor},
						},
						ImmutableFeatures: iotago.AccountOutputImmFeatures{
							&iotago.IssuerFeature{Address: nftAddr},
						},
					},
					// issuer is ident1
					&iotago.NFTOutput{
						Amount: 100,
						Conditions: iotago.NFTOutputUnlockConditions{
							&iotago.AddressUnlockCondition{Address: ident1},
						},
						ImmutableFeatures: iotago.NFTOutputImmFeatures{
							&iotago.IssuerFeature{Address: ident1},
						},
					},
					&iotago.AccountOutput{
						Amount: 100,
						Conditions: iotago.AccountOutputUnlockConditions{
							&iotago.StateControllerAddressUnlockCondition{Address: stateController},
							&iotago.GovernorAddressUnlockCondition{Address: governor},
						},
						ImmutableFeatures: iotago.AccountOutputImmFeatures{
							&iotago.IssuerFeature{Address: ident1},
						},
					},
				},
			}
			sigs, err := essence.Sign(inputIDs.OrderedSet(inputs.OutputSet()).MustCommitment(), stateControllerAddrKeys, ident1AddrKeys)
			require.NoError(t, err)

			return test{
				name:           "ok - issuer unlocked with state transition",
				vmParams:       &vm.Params{External: &iotago.ExternalUnlockParameters{}},
				resolvedInputs: vm.ResolvedInputs{InputSet: inputs},
				tx: &iotago.Transaction{
					Essence: essence,
					Unlocks: iotago.Unlocks{
						&iotago.SignatureUnlock{Signature: sigs[0]},
						&iotago.SignatureUnlock{Signature: sigs[1]},
					},
				},
				wantErr: nil,
			}
		}(),
		func() test {
			_, ident1, ident1AddrKeys := tpkg.RandEd25519Identity()
			_, stateController, _ := tpkg.RandEd25519Identity()
			_, governor, governorAddrKeys := tpkg.RandEd25519Identity()
			inputIDs := tpkg.RandOutputIDs(2)
			accountAddr := tpkg.RandAccountAddress()
			accountId := accountAddr.AccountID()

			inputs := vm.InputSet{
				inputIDs[0]: vm.OutputWithCreationTime{
					Output: &iotago.AccountOutput{
						Amount:    100,
						AccountID: accountId,
						Conditions: iotago.AccountOutputUnlockConditions{
							&iotago.StateControllerAddressUnlockCondition{Address: stateController},
							&iotago.GovernorAddressUnlockCondition{Address: governor},
						},
					},
				},
				inputIDs[1]: vm.OutputWithCreationTime{
					Output: &iotago.BasicOutput{
						Amount: 100,
						Conditions: iotago.BasicOutputUnlockConditions{
							&iotago.AddressUnlockCondition{Address: ident1},
						},
					},
				},
			}

			essence := &iotago.TransactionEssence{
				Inputs: inputIDs.UTXOInputs(),
				Outputs: iotago.TxEssenceOutputs{
					&iotago.AccountOutput{
						Amount:    100,
						AccountID: accountId,
						Conditions: iotago.AccountOutputUnlockConditions{
							&iotago.StateControllerAddressUnlockCondition{Address: stateController},
							&iotago.GovernorAddressUnlockCondition{Address: governor},
						},
					},
					&iotago.NFTOutput{
						Amount: 100,
						Conditions: iotago.NFTOutputUnlockConditions{
							&iotago.AddressUnlockCondition{Address: ident1},
						},
						ImmutableFeatures: iotago.NFTOutputImmFeatures{
							&iotago.IssuerFeature{Address: governor},
						},
					},
				},
			}
			sigs, err := essence.Sign(inputIDs.OrderedSet(inputs.OutputSet()).MustCommitment(), governorAddrKeys, ident1AddrKeys)
			require.NoError(t, err)

			return test{
				name:           "ok - issuer is the governor",
				vmParams:       &vm.Params{External: &iotago.ExternalUnlockParameters{}},
				resolvedInputs: vm.ResolvedInputs{InputSet: inputs},
				tx: &iotago.Transaction{
					Essence: essence,
					Unlocks: iotago.Unlocks{
						&iotago.SignatureUnlock{Signature: sigs[0]},
						&iotago.SignatureUnlock{Signature: sigs[1]},
					},
				},
				wantErr: nil,
			}
		}(),
	}
	for _, tt := range tests {
		t.Run(tt.name, func(t *testing.T) {
			err := stardustVM.Execute(tt.tx, tt.vmParams, tt.resolvedInputs)
			if tt.wantErr != nil {
				require.ErrorIs(t, err, tt.wantErr)
				return
			}

			require.NoError(t, err)
		})
	}
}

func TestTxSemanticTimelocks(t *testing.T) {
	type test struct {
		name           string
		vmParams       *vm.Params
		resolvedInputs vm.ResolvedInputs
		tx             *iotago.Transaction
		wantErr        error
	}
	tests := []test{
		func() test {
			_, ident1, ident1AddrKeys := tpkg.RandEd25519Identity()
			inputIDs := tpkg.RandOutputIDs(1)

			inputs := vm.InputSet{
				inputIDs[0]: vm.OutputWithCreationTime{
					Output: &iotago.BasicOutput{
						Conditions: iotago.BasicOutputUnlockConditions{
							&iotago.AddressUnlockCondition{Address: ident1},
							&iotago.TimelockUnlockCondition{
								SlotIndex: 5,
							},
						},
					},
				},
			}

			essence := &iotago.TransactionEssence{Inputs: inputIDs.UTXOInputs(), CreationTime: 10}
			sigs, err := essence.Sign(inputIDs.OrderedSet(inputs.OutputSet()).MustCommitment(), ident1AddrKeys)
			require.NoError(t, err)

			return test{
				name:           "ok",
				vmParams:       &vm.Params{},
				resolvedInputs: vm.ResolvedInputs{InputSet: inputs},
				tx: &iotago.Transaction{
					Essence: essence,
					Unlocks: iotago.Unlocks{
						&iotago.SignatureUnlock{Signature: sigs[0]},
					},
				},
				wantErr: nil,
			}
		}(),
		func() test {
			_, ident1, ident1AddrKeys := tpkg.RandEd25519Identity()
			inputIDs := tpkg.RandOutputIDs(1)

			inputs := vm.InputSet{
				inputIDs[0]: vm.OutputWithCreationTime{
					Output: &iotago.BasicOutput{
						Amount: 100,
						Conditions: iotago.BasicOutputUnlockConditions{
							&iotago.AddressUnlockCondition{Address: ident1},
							&iotago.TimelockUnlockCondition{
								SlotIndex: 15,
							},
						},
					},
				},
			}

			essence := &iotago.TransactionEssence{Inputs: inputIDs.UTXOInputs(), CreationTime: 10}
			sigs, err := essence.Sign(inputIDs.OrderedSet(inputs.OutputSet()).MustCommitment(), ident1AddrKeys)
			require.NoError(t, err)

			return test{
				name:           "fail - timelock not expired",
				vmParams:       &vm.Params{},
				resolvedInputs: vm.ResolvedInputs{InputSet: inputs},
				tx: &iotago.Transaction{
					Essence: essence,
					Unlocks: iotago.Unlocks{
						&iotago.SignatureUnlock{Signature: sigs[0]},
					},
				},
				wantErr: iotago.ErrTimelockNotExpired,
			}
		}(),
		func() test {
			_, ident1, ident1AddrKeys := tpkg.RandEd25519Identity()
			inputIDs := tpkg.RandOutputIDs(1)

			inputs := vm.InputSet{
				inputIDs[0]: vm.OutputWithCreationTime{
					Output: &iotago.BasicOutput{
						Amount: 100,
						Conditions: iotago.BasicOutputUnlockConditions{
							&iotago.AddressUnlockCondition{Address: ident1},
							&iotago.TimelockUnlockCondition{
								SlotIndex: 1337,
							},
						},
					},
				},
			}

			essence := &iotago.TransactionEssence{Inputs: inputIDs.UTXOInputs(), CreationTime: 666}
			sigs, err := essence.Sign(inputIDs.OrderedSet(inputs.OutputSet()).MustCommitment(), ident1AddrKeys)
			require.NoError(t, err)

			return test{
				name:           "fail - timelock not expired",
				vmParams:       &vm.Params{},
				resolvedInputs: vm.ResolvedInputs{InputSet: inputs},
				tx: &iotago.Transaction{
					Essence: essence,
					Unlocks: iotago.Unlocks{
						&iotago.SignatureUnlock{Signature: sigs[0]},
					},
				},
				wantErr: iotago.ErrTimelockNotExpired,
			}
		}(),
	}
	for _, tt := range tests {
		t.Run(tt.name, func(t *testing.T) {
			err := stardustVM.Execute(tt.tx, tt.vmParams, tt.resolvedInputs, vm.ExecFuncTimelocks())
			if tt.wantErr != nil {
				require.ErrorIs(t, err, tt.wantErr)
				return
			}

			require.NoError(t, err)
		})
	}
}

// TODO: add some more failing test cases.
func TestTxSemanticMana(t *testing.T) {
	type test struct {
		name           string
		vmParams       *vm.Params
		resolvedInputs vm.ResolvedInputs
		tx             *iotago.Transaction
		wantErr        error
	}
	tests := []test{
		func() test {
			_, ident1, ident1AddrKeys := tpkg.RandEd25519Identity()
			inputIDs := tpkg.RandOutputIDs(1)

			inputs := vm.InputSet{
				inputIDs[0]: vm.OutputWithCreationTime{
					Output: &iotago.BasicOutput{
						Amount: 5,
						Mana:   10,
						Conditions: iotago.BasicOutputUnlockConditions{
							&iotago.AddressUnlockCondition{Address: ident1},
						},
					},
					CreationTime: 10,
				},
			}

			essence := &iotago.TransactionEssence{
				Inputs: inputIDs.UTXOInputs(),
				Outputs: iotago.TxEssenceOutputs{
					&iotago.BasicOutput{
						Amount: 5,
						Mana:   35,
						Conditions: iotago.BasicOutputUnlockConditions{
							&iotago.AddressUnlockCondition{Address: tpkg.RandEd25519Address()},
						},
					},
				},
				CreationTime: 15,
			}
			sigs, err := essence.Sign(inputIDs.OrderedSet(inputs.OutputSet()).MustCommitment(), ident1AddrKeys)
			require.NoError(t, err)

			return test{
				name: "ok - stored Mana only",
				vmParams: &vm.Params{
					External: &iotago.ExternalUnlockParameters{},
				},
				resolvedInputs: vm.ResolvedInputs{InputSet: inputs},
				tx: &iotago.Transaction{
					Essence: essence,
					Unlocks: iotago.Unlocks{
						&iotago.SignatureUnlock{Signature: sigs[0]},
					},
				},
				wantErr: nil,
			}
		}(),
		func() test {
			_, ident1, ident1AddrKeys := tpkg.RandEd25519Identity()
			inputIDs := tpkg.RandOutputIDs(1)

			inputs := vm.InputSet{
				inputIDs[0]: vm.OutputWithCreationTime{
					Output: &iotago.BasicOutput{
						Amount: 10,
						Mana:   0,
						Conditions: iotago.BasicOutputUnlockConditions{
							&iotago.AddressUnlockCondition{Address: ident1},
						},
					},
					CreationTime: 100,
				},
			}

			essence := &iotago.TransactionEssence{
				Inputs: inputIDs.UTXOInputs(),
				Outputs: iotago.TxEssenceOutputs{
					&iotago.BasicOutput{
						Amount: 5,
						Mana:   150,
						Conditions: iotago.BasicOutputUnlockConditions{
							&iotago.AddressUnlockCondition{Address: tpkg.RandEd25519Address()},
						},
					},
				},
				Allotments: iotago.Allotments{
					&iotago.Allotment{Value: 50},
				},
				CreationTime: 120,
			}
			sigs, err := essence.Sign(inputIDs.OrderedSet(inputs.OutputSet()).MustCommitment(), ident1AddrKeys)
			require.NoError(t, err)

			return test{
				name: "ok - stored and allotted",
				vmParams: &vm.Params{
					External: &iotago.ExternalUnlockParameters{},
				},
				resolvedInputs: vm.ResolvedInputs{InputSet: inputs},
				tx: &iotago.Transaction{
					Essence: essence,
					Unlocks: iotago.Unlocks{
						&iotago.SignatureUnlock{Signature: sigs[0]},
					},
				},
				wantErr: nil,
			}
		}(),
		func() test {
			_, ident1, ident1AddrKeys := tpkg.RandEd25519Identity()
			inputIDs := tpkg.RandOutputIDs(1)

			inputs := vm.InputSet{
				inputIDs[0]: vm.OutputWithCreationTime{
					Output: &iotago.BasicOutput{
						Amount: 5,
						Mana:   10,
						Conditions: iotago.BasicOutputUnlockConditions{
							&iotago.AddressUnlockCondition{Address: ident1},
						},
					},
					CreationTime: 20,
				},
			}

			essence := &iotago.TransactionEssence{
				Inputs: inputIDs.UTXOInputs(),
				Outputs: iotago.TxEssenceOutputs{
					&iotago.BasicOutput{
						Amount: 5,
						Mana:   35,
						Conditions: iotago.BasicOutputUnlockConditions{
							&iotago.AddressUnlockCondition{Address: tpkg.RandEd25519Address()},
						},
					},
				},
				CreationTime: 15,
			}
			sigs, err := essence.Sign(inputIDs.OrderedSet(inputs.OutputSet()).MustCommitment(), ident1AddrKeys)
			require.NoError(t, err)

			return test{
				name: "fail - input created after tx",
				vmParams: &vm.Params{
					External: &iotago.ExternalUnlockParameters{},
				},
				resolvedInputs: vm.ResolvedInputs{InputSet: inputs},
				tx: &iotago.Transaction{
					Essence: essence,
					Unlocks: iotago.Unlocks{
						&iotago.SignatureUnlock{Signature: sigs[0]},
					},
				},
				wantErr: iotago.ErrInputCreationAfterTxCreation,
			}
		}(),
		func() test {
			_, ident1, ident1AddrKeys := tpkg.RandEd25519Identity()
			inputIDs := tpkg.RandOutputIDs(1)

			inputs := vm.InputSet{
				inputIDs[0]: vm.OutputWithCreationTime{
					Output: &iotago.BasicOutput{
						Amount: 5,
						Mana:   10,
						Conditions: iotago.BasicOutputUnlockConditions{
							&iotago.AddressUnlockCondition{Address: ident1},
						},
					},
					CreationTime: 15,
				},
			}

			essence := &iotago.TransactionEssence{
				Inputs: inputIDs.UTXOInputs(),
				Outputs: iotago.TxEssenceOutputs{
					&iotago.BasicOutput{
						Amount: 5,
						Mana:   10,
						Conditions: iotago.BasicOutputUnlockConditions{
							&iotago.AddressUnlockCondition{Address: tpkg.RandEd25519Address()},
						},
					},
				},
				CreationTime: 15,
			}
			sigs, err := essence.Sign(inputIDs.OrderedSet(inputs.OutputSet()).MustCommitment(), ident1AddrKeys)
			require.NoError(t, err)

			return test{
				name: "ok - input created in same slot as tx",
				vmParams: &vm.Params{
					External: &iotago.ExternalUnlockParameters{},
				},
				resolvedInputs: vm.ResolvedInputs{InputSet: inputs},
				tx: &iotago.Transaction{
					Essence: essence,
					Unlocks: iotago.Unlocks{
						&iotago.SignatureUnlock{Signature: sigs[0]},
					},
				},
				wantErr: nil,
			}
		}(),
	}
	for _, tt := range tests {
		t.Run(tt.name, func(t *testing.T) {
			err := stardustVM.Execute(tt.tx, tt.vmParams, tt.resolvedInputs, vm.ExecFuncInputUnlocks(), vm.ExecFuncBalancedMana())
			if tt.wantErr != nil {
				require.ErrorIs(t, err, tt.wantErr)
				return
			}

			require.NoError(t, err)
		})
	}
}<|MERGE_RESOLUTION|>--- conflicted
+++ resolved
@@ -841,12 +841,7 @@
 			return test{
 				name: "ok - modify block issuer account",
 				vmParams: &vm.Params{External: &iotago.ExternalUnlockParameters{
-<<<<<<< HEAD
-					ProtocolParameters: &iotago.ProtocolParameters{MaxCommitableAge: 10},
-=======
-					DecayProvider:      iotago.NewDecayProvider(1, []float64{}, []float64{}),
 					ProtocolParameters: &iotago.ProtocolParameters{MaxCommittableAge: 10},
->>>>>>> 26deaa28
 				}},
 				resolvedInputs: vm.ResolvedInputs{InputSet: inputs, BICInputSet: bicInputs},
 				tx: &iotago.Transaction{
@@ -931,12 +926,7 @@
 			return test{
 				name: "ok - set block issuer expiry to 0",
 				vmParams: &vm.Params{External: &iotago.ExternalUnlockParameters{
-<<<<<<< HEAD
-					ProtocolParameters: &iotago.ProtocolParameters{MaxCommitableAge: 10},
-=======
-					DecayProvider:      iotago.NewDecayProvider(1, []float64{}, []float64{}),
 					ProtocolParameters: &iotago.ProtocolParameters{MaxCommittableAge: 10},
->>>>>>> 26deaa28
 				}},
 				resolvedInputs: vm.ResolvedInputs{InputSet: inputs, BICInputSet: bicInputs},
 				tx: &iotago.Transaction{
@@ -1010,12 +1000,7 @@
 			return test{
 				name: "fail - destroy block issuer account with expiry at slot 0",
 				vmParams: &vm.Params{External: &iotago.ExternalUnlockParameters{
-<<<<<<< HEAD
-					ProtocolParameters: &iotago.ProtocolParameters{MaxCommitableAge: 10},
-=======
-					DecayProvider:      iotago.NewDecayProvider(1, []float64{}, []float64{}),
 					ProtocolParameters: &iotago.ProtocolParameters{MaxCommittableAge: 10},
->>>>>>> 26deaa28
 				}},
 				resolvedInputs: vm.ResolvedInputs{InputSet: inputs, BICInputSet: bicInputs},
 				tx: &iotago.Transaction{
