package stardust_test

import (
	"crypto/ed25519"
	"math"
	"math/big"
	"testing"

	"github.com/stretchr/testify/require"

	iotago "github.com/iotaledger/iota.go/v4"
	"github.com/iotaledger/iota.go/v4/tpkg"
	"github.com/iotaledger/iota.go/v4/vm"
	"github.com/iotaledger/iota.go/v4/vm/stardust"
)

const (
	OneMi = 1_000_000

	betaPerYear                  float64 = 1 / 3.0
	slotsPerEpochExponent                = 13
	slotDurationSeconds                  = 10
	generationRate                       = 1
	generationRateExponent               = 27
	decayFactorsExponent                 = 32
	decayFactorEpochsSumExponent         = 20
)

var (
	stardustVM = stardust.NewVirtualMachine()

	testProtoParams = iotago.NewV3ProtocolParameters(
		iotago.WithNetworkOptions("test", "test"),
		iotago.WithSupplyOptions(tpkg.TestTokenSupply, 100, 1, 10),
		iotago.WithTimeProviderOptions(100, slotDurationSeconds, slotsPerEpochExponent),
		iotago.WithManaOptions(generationRate,
			generationRateExponent,
			tpkg.ManaDecayFactors(betaPerYear, 1<<slotsPerEpochExponent, slotDurationSeconds, decayFactorsExponent),
			decayFactorsExponent,
			tpkg.ManaDecayFactorEpochsSum(betaPerYear, 1<<slotsPerEpochExponent, slotDurationSeconds, decayFactorEpochsSumExponent),
			decayFactorEpochsSumExponent,
		),
		iotago.WithStakingOptions(10),
		iotago.WithLivenessOptions(10, 20, 3, 4),
	)

	testAPI = iotago.V3API(testProtoParams)
)

func TestNFTTransition(t *testing.T) {
	_, ident1, ident1AddrKeys := tpkg.RandEd25519Identity()

	inputIDs := tpkg.RandOutputIDs(1)
	inputs := vm.InputSet{
		inputIDs[0]: vm.OutputWithCreationTime{
			Output: &iotago.NFTOutput{
				Amount: OneMi,
				NFTID:  iotago.NFTID{},
				Conditions: iotago.NFTOutputUnlockConditions{
					&iotago.AddressUnlockCondition{Address: ident1},
				},
				Features: nil,
			},
			CreationTime: iotago.SlotIndex(0),
		},
	}

	nftAddr := iotago.NFTAddressFromOutputID(inputIDs[0])
	nftID := nftAddr.NFTID()

	essence := &iotago.TransactionEssence{
		Inputs: inputIDs.UTXOInputs(),
		Outputs: iotago.TxEssenceOutputs{
			&iotago.NFTOutput{
				Amount: OneMi,
				NFTID:  nftID,
				Conditions: iotago.NFTOutputUnlockConditions{
					&iotago.AddressUnlockCondition{Address: ident1},
				},
				Features: nil,
			},
		},
	}

	sigs, err := essence.Sign(testAPI, inputIDs.OrderedSet(inputs.OutputSet()).MustCommitment(testAPI), ident1AddrKeys)
	require.NoError(t, err)

	tx := &iotago.Transaction{
		Essence: essence,
		Unlocks: iotago.Unlocks{
			&iotago.SignatureUnlock{Signature: sigs[0]},
		},
	}
	resolvedInputs := vm.ResolvedInputs{InputSet: inputs}
	require.NoError(t, stardustVM.Execute(tx, &vm.Params{
		API: testAPI,
	}, resolvedInputs))
}

func TestCirculatingSupplyMelting(t *testing.T) {
	_, ident1, ident1AddrKeys := tpkg.RandEd25519Identity()
	accountIdent1 := tpkg.RandAccountAddress()

	inputIDs := tpkg.RandOutputIDs(3)
	inputs := vm.InputSet{
		inputIDs[0]: vm.OutputWithCreationTime{
			Output: &iotago.BasicOutput{
				Amount: OneMi,
				Conditions: iotago.BasicOutputUnlockConditions{
					&iotago.AddressUnlockCondition{Address: ident1},
				},
			},
		},
		inputIDs[1]: vm.OutputWithCreationTime{
			Output: &iotago.AccountOutput{
				Amount:         OneMi,
				NativeTokens:   nil,
				AccountID:      accountIdent1.AccountID(),
				StateIndex:     1,
				StateMetadata:  nil,
				FoundryCounter: 1,
				Conditions: iotago.AccountOutputUnlockConditions{
					&iotago.StateControllerAddressUnlockCondition{Address: ident1},
					&iotago.GovernorAddressUnlockCondition{Address: ident1},
				},
				Features: nil,
			},
		},
		inputIDs[2]: vm.OutputWithCreationTime{
			Output: &iotago.FoundryOutput{
				Amount:       OneMi,
				NativeTokens: nil,
				SerialNumber: 1,
				TokenScheme: &iotago.SimpleTokenScheme{
					MintedTokens:  big.NewInt(50),
					MeltedTokens:  big.NewInt(0),
					MaximumSupply: big.NewInt(50),
				},
				Conditions: iotago.FoundryOutputUnlockConditions{
					&iotago.ImmutableAccountUnlockCondition{Address: accountIdent1},
				},
				Features: nil,
			},
		},
	}

	// set input BasicOutput NativeToken to 50 which get melted
	foundryNativeTokenID := inputs[inputIDs[2]].Output.(*iotago.FoundryOutput).MustNativeTokenID()
	inputs[inputIDs[0]].Output.(*iotago.BasicOutput).NativeTokens = iotago.NativeTokens{
		{
			ID:     foundryNativeTokenID,
			Amount: new(big.Int).SetInt64(50),
		},
	}

	essence := &iotago.TransactionEssence{
		Inputs: inputIDs.UTXOInputs(),
		Outputs: iotago.TxEssenceOutputs{
			&iotago.AccountOutput{
				Amount:         OneMi,
				NativeTokens:   nil,
				AccountID:      accountIdent1.AccountID(),
				StateIndex:     2,
				StateMetadata:  nil,
				FoundryCounter: 1,
				Conditions: iotago.AccountOutputUnlockConditions{
					&iotago.StateControllerAddressUnlockCondition{Address: ident1},
					&iotago.GovernorAddressUnlockCondition{Address: ident1},
				},
				Features: nil,
			},
			&iotago.FoundryOutput{
				Amount:       2 * OneMi,
				NativeTokens: nil,
				SerialNumber: 1,
				TokenScheme: &iotago.SimpleTokenScheme{
					MintedTokens:  big.NewInt(50),
					MeltedTokens:  big.NewInt(50),
					MaximumSupply: big.NewInt(50),
				},
				Conditions: iotago.FoundryOutputUnlockConditions{
					&iotago.ImmutableAccountUnlockCondition{Address: accountIdent1},
				},
				Features: nil,
			},
		},
	}

	sigs, err := essence.Sign(testAPI, inputIDs.OrderedSet(inputs.OutputSet()).MustCommitment(testAPI), ident1AddrKeys)
	require.NoError(t, err)

	tx := &iotago.Transaction{
		Essence: essence,
		Unlocks: iotago.Unlocks{
			&iotago.SignatureUnlock{Signature: sigs[0]},
			&iotago.ReferenceUnlock{Reference: 0},
			&iotago.AccountUnlock{Reference: 1},
		},
	}

	resolvedInputs := vm.ResolvedInputs{InputSet: inputs}
	require.NoError(t, stardustVM.Execute(tx, &vm.Params{
		API: testAPI,
	}, resolvedInputs))
}

func TestStardustTransactionExecution(t *testing.T) {
	type test struct {
		name           string
		vmParams       *vm.Params
		resolvedInputs vm.ResolvedInputs
		tx             *iotago.Transaction
		wantErr        error
	}
	tests := []test{
		func() test {
			var (
				_, ident1, ident1AddrKeys = tpkg.RandEd25519Identity()
				_, ident2, ident2AddrKeys = tpkg.RandEd25519Identity()
				_, ident3, ident3AddrKeys = tpkg.RandEd25519Identity()
				_, ident4, ident4AddrKeys = tpkg.RandEd25519Identity()
				_, ident5, _              = tpkg.RandEd25519Identity()
			)

			var (
				defaultAmount        iotago.BaseToken = OneMi
				storageDepositReturn iotago.BaseToken = OneMi / 2
				nativeTokenTransfer1                  = tpkg.RandSortNativeTokens(10)
				nativeTokenTransfer2                  = tpkg.RandSortNativeTokens(10)
			)

			var (
				nft1ID = tpkg.Rand32ByteArray()
				nft2ID = tpkg.Rand32ByteArray()
			)

			inputIDs := tpkg.RandOutputIDs(16)

			inputs := vm.InputSet{
				inputIDs[0]: vm.OutputWithCreationTime{
					Output: &iotago.BasicOutput{
						Amount: defaultAmount,
						Conditions: iotago.BasicOutputUnlockConditions{
							&iotago.AddressUnlockCondition{Address: ident1},
						},
					},
				},
				inputIDs[1]: vm.OutputWithCreationTime{
					Output: &iotago.BasicOutput{
						Amount:       defaultAmount,
						NativeTokens: nativeTokenTransfer1,
						Conditions: iotago.BasicOutputUnlockConditions{
							&iotago.AddressUnlockCondition{Address: ident2},
						},
					},
				},
				inputIDs[2]: vm.OutputWithCreationTime{
					Output: &iotago.BasicOutput{
						Amount:       defaultAmount,
						NativeTokens: nativeTokenTransfer2,
						Conditions: iotago.BasicOutputUnlockConditions{
							&iotago.AddressUnlockCondition{Address: ident2},
						},
					},
				},
				inputIDs[3]: vm.OutputWithCreationTime{
					Output: &iotago.BasicOutput{
						Amount: defaultAmount,
						Conditions: iotago.BasicOutputUnlockConditions{
							&iotago.AddressUnlockCondition{Address: ident2},
							&iotago.ExpirationUnlockCondition{
								ReturnAddress: ident1,
								SlotIndex:     500,
							},
						},
					},
				},
				inputIDs[4]: vm.OutputWithCreationTime{
					Output: &iotago.BasicOutput{
						Amount: defaultAmount,
						Conditions: iotago.BasicOutputUnlockConditions{
							&iotago.AddressUnlockCondition{Address: ident2},
							&iotago.TimelockUnlockCondition{
								SlotIndex: 500,
							},
						},
					},
				},
				inputIDs[5]: vm.OutputWithCreationTime{
					Output: &iotago.BasicOutput{
						Amount: defaultAmount + storageDepositReturn,
						Conditions: iotago.BasicOutputUnlockConditions{
							&iotago.AddressUnlockCondition{Address: ident2},
							&iotago.StorageDepositReturnUnlockCondition{
								ReturnAddress: ident1,
								Amount:        storageDepositReturn,
							},
							&iotago.TimelockUnlockCondition{
								SlotIndex: 500,
							},
							&iotago.ExpirationUnlockCondition{
								ReturnAddress: ident1,
								SlotIndex:     900,
							},
						},
					},
				},
				inputIDs[6]: vm.OutputWithCreationTime{
					Output: &iotago.AccountOutput{
						Amount:         defaultAmount,
						NativeTokens:   nil,
						AccountID:      iotago.AccountID{},
						StateIndex:     0,
						StateMetadata:  []byte("gov transitioning"),
						FoundryCounter: 0,
						Conditions: iotago.AccountOutputUnlockConditions{
							&iotago.StateControllerAddressUnlockCondition{Address: ident3},
							&iotago.GovernorAddressUnlockCondition{Address: ident4},
						},
						Features: nil,
					},
				},
				inputIDs[7]: vm.OutputWithCreationTime{
					Output: &iotago.AccountOutput{
						Amount:         defaultAmount + defaultAmount, // to fund also the new account output
						NativeTokens:   nil,
						AccountID:      iotago.AccountID{},
						StateIndex:     5,
						StateMetadata:  []byte("current state"),
						FoundryCounter: 5,
						Conditions: iotago.AccountOutputUnlockConditions{
							&iotago.StateControllerAddressUnlockCondition{Address: ident3},
							&iotago.GovernorAddressUnlockCondition{Address: ident4},
						},
						Features: nil,
					},
				},
				inputIDs[8]: vm.OutputWithCreationTime{
					Output: &iotago.AccountOutput{
						Amount:         defaultAmount,
						NativeTokens:   nil,
						AccountID:      iotago.AccountID{},
						StateIndex:     0,
						StateMetadata:  []byte("going to be destroyed"),
						FoundryCounter: 0,
						Conditions: iotago.AccountOutputUnlockConditions{
							&iotago.StateControllerAddressUnlockCondition{Address: ident3},
							&iotago.GovernorAddressUnlockCondition{Address: ident3},
						},
						Features: nil,
					},
				},
				inputIDs[9]: vm.OutputWithCreationTime{
					Output: &iotago.FoundryOutput{
						Amount:       defaultAmount,
						NativeTokens: nil,
						SerialNumber: 1,
						TokenScheme: &iotago.SimpleTokenScheme{
							MintedTokens:  new(big.Int).SetUint64(100),
							MeltedTokens:  big.NewInt(0),
							MaximumSupply: new(big.Int).SetUint64(1000),
						},
						Conditions: iotago.FoundryOutputUnlockConditions{
							&iotago.ImmutableAccountUnlockCondition{Address: iotago.AccountIDFromOutputID(inputIDs[7]).ToAddress().(*iotago.AccountAddress)},
						},
						Features: nil,
					},
				},
				inputIDs[10]: vm.OutputWithCreationTime{
					Output: &iotago.FoundryOutput{
						Amount:       defaultAmount,
						NativeTokens: nil, // filled out later
						SerialNumber: 2,
						TokenScheme: &iotago.SimpleTokenScheme{
							MintedTokens:  new(big.Int).SetUint64(100),
							MeltedTokens:  big.NewInt(0),
							MaximumSupply: new(big.Int).SetUint64(1000),
						},
						Conditions: iotago.FoundryOutputUnlockConditions{
							&iotago.ImmutableAccountUnlockCondition{Address: iotago.AccountIDFromOutputID(inputIDs[7]).ToAddress().(*iotago.AccountAddress)},
						},
						Features: nil,
					},
				},
				inputIDs[11]: vm.OutputWithCreationTime{
					Output: &iotago.FoundryOutput{
						Amount:       defaultAmount,
						NativeTokens: nil,
						SerialNumber: 3,
						TokenScheme: &iotago.SimpleTokenScheme{
							MintedTokens:  new(big.Int).SetUint64(100),
							MeltedTokens:  big.NewInt(0),
							MaximumSupply: new(big.Int).SetUint64(1000),
						},
						Conditions: iotago.FoundryOutputUnlockConditions{
							&iotago.ImmutableAccountUnlockCondition{Address: iotago.AccountIDFromOutputID(inputIDs[7]).ToAddress().(*iotago.AccountAddress)},
						},
						Features: nil,
					},
				},
				inputIDs[12]: vm.OutputWithCreationTime{
					Output: &iotago.FoundryOutput{
						Amount:       defaultAmount,
						NativeTokens: nil,
						SerialNumber: 4,
						TokenScheme: &iotago.SimpleTokenScheme{
							MintedTokens:  new(big.Int).SetUint64(100),
							MeltedTokens:  big.NewInt(50),
							MaximumSupply: new(big.Int).SetUint64(1000),
						},
						Conditions: iotago.FoundryOutputUnlockConditions{
							&iotago.ImmutableAccountUnlockCondition{Address: iotago.AccountIDFromOutputID(inputIDs[7]).ToAddress().(*iotago.AccountAddress)},
						},
						Features: nil,
					},
				},
				inputIDs[13]: vm.OutputWithCreationTime{
					Output: &iotago.NFTOutput{
						Amount:       defaultAmount,
						NativeTokens: nil,
						NFTID:        nft1ID,
						Conditions: iotago.NFTOutputUnlockConditions{
							&iotago.AddressUnlockCondition{Address: ident3},
						},
						Features: iotago.NFTOutputFeatures{
							&iotago.IssuerFeature{Address: ident3},
						},
						ImmutableFeatures: iotago.NFTOutputImmFeatures{
							&iotago.MetadataFeature{Data: []byte("transfer to 4")},
						},
					},
				},
				inputIDs[14]: vm.OutputWithCreationTime{
					Output: &iotago.NFTOutput{
						Amount:       defaultAmount,
						NativeTokens: nil,
						NFTID:        nft2ID,
						Conditions: iotago.NFTOutputUnlockConditions{
							&iotago.AddressUnlockCondition{Address: ident4},
						},
						Features: iotago.NFTOutputFeatures{
							&iotago.IssuerFeature{Address: ident3},
						},
						ImmutableFeatures: iotago.NFTOutputImmFeatures{
							&iotago.MetadataFeature{Data: []byte("going to be destroyed")},
						},
					},
				},
				inputIDs[15]: vm.OutputWithCreationTime{
					Output: &iotago.BasicOutput{
						Amount: defaultAmount,
						Conditions: iotago.BasicOutputUnlockConditions{
							&iotago.AddressUnlockCondition{Address: iotago.NFTID(nft1ID).ToAddress()},
						},
					},
				},
			}

			foundry1Ident3NativeTokenID := inputs[inputIDs[9]].Output.(*iotago.FoundryOutput).MustNativeTokenID()
			foundry2Ident3NativeTokenID := inputs[inputIDs[10]].Output.(*iotago.FoundryOutput).MustNativeTokenID()
			foundry4Ident3NativeTokenID := inputs[inputIDs[12]].Output.(*iotago.FoundryOutput).MustNativeTokenID()

			newFoundryWithInitialSupply := &iotago.FoundryOutput{
				Amount:       defaultAmount,
				NativeTokens: nil,
				SerialNumber: 6,
				TokenScheme: &iotago.SimpleTokenScheme{
					MintedTokens:  big.NewInt(100),
					MeltedTokens:  big.NewInt(0),
					MaximumSupply: new(big.Int).SetInt64(1000),
				},
				Conditions: iotago.FoundryOutputUnlockConditions{
					&iotago.ImmutableAccountUnlockCondition{Address: iotago.AccountIDFromOutputID(inputIDs[7]).ToAddress().(*iotago.AccountAddress)},
				},
				Features: nil,
			}
			newFoundryNativeTokenID := newFoundryWithInitialSupply.MustNativeTokenID()
			newFoundryWithInitialSupply.NativeTokens = iotago.NativeTokens{
				{
					ID:     newFoundryNativeTokenID,
					Amount: big.NewInt(100),
				},
			}

			inputs[inputIDs[10]].Output.(*iotago.FoundryOutput).NativeTokens = iotago.NativeTokens{
				{
					ID:     foundry2Ident3NativeTokenID,
					Amount: big.NewInt(100),
				},
			}

			inputs[inputIDs[12]].Output.(*iotago.FoundryOutput).NativeTokens = iotago.NativeTokens{
				{
					ID:     foundry4Ident3NativeTokenID,
					Amount: big.NewInt(50),
				},
			}

			creationSlot := iotago.SlotIndex(750)
			essence := &iotago.TransactionEssence{
				Inputs:       inputIDs.UTXOInputs(),
				CreationTime: creationSlot,
				Outputs: iotago.TxEssenceOutputs{
					&iotago.BasicOutput{
						Amount: defaultAmount,
						Conditions: iotago.BasicOutputUnlockConditions{
							&iotago.AddressUnlockCondition{Address: ident5},
						},
					},
					&iotago.BasicOutput{
						Amount:       defaultAmount,
						NativeTokens: nativeTokenTransfer1,
						Conditions: iotago.BasicOutputUnlockConditions{
							&iotago.AddressUnlockCondition{Address: ident3},
						},
					},
					&iotago.BasicOutput{
						Amount:       defaultAmount,
						NativeTokens: nativeTokenTransfer2,
						Conditions: iotago.BasicOutputUnlockConditions{
							&iotago.AddressUnlockCondition{Address: ident4},
						},
					},
					&iotago.BasicOutput{
						Amount: defaultAmount,
						Conditions: iotago.BasicOutputUnlockConditions{
							&iotago.AddressUnlockCondition{Address: ident2},
						},
					},
					&iotago.BasicOutput{
						Amount: defaultAmount,
						Conditions: iotago.BasicOutputUnlockConditions{
							&iotago.AddressUnlockCondition{Address: ident2},
						},
					},
					&iotago.BasicOutput{
						Amount: storageDepositReturn,
						Conditions: iotago.BasicOutputUnlockConditions{
							&iotago.AddressUnlockCondition{Address: ident1},
						},
					},
					&iotago.AccountOutput{
						Amount:         defaultAmount,
						NativeTokens:   nil,
						AccountID:      iotago.AccountID{},
						StateIndex:     0,
						StateMetadata:  []byte("a new account output"),
						FoundryCounter: 0,
						Conditions: iotago.AccountOutputUnlockConditions{
							&iotago.StateControllerAddressUnlockCondition{Address: ident3},
							&iotago.GovernorAddressUnlockCondition{Address: ident4},
						},
						Features: nil,
					},
					&iotago.AccountOutput{
						Amount:         defaultAmount,
						NativeTokens:   nil,
						AccountID:      iotago.AccountIDFromOutputID(inputIDs[6]),
						StateIndex:     0,
						StateMetadata:  []byte("gov transitioning"),
						FoundryCounter: 0,
						Conditions: iotago.AccountOutputUnlockConditions{
							&iotago.StateControllerAddressUnlockCondition{Address: ident3},
							&iotago.GovernorAddressUnlockCondition{Address: ident4},
						},
						Features: iotago.AccountOutputFeatures{
							&iotago.MetadataFeature{Data: []byte("the gov mutation on this output")},
						},
					},
					&iotago.AccountOutput{
						Amount:         defaultAmount,
						NativeTokens:   nil,
						AccountID:      iotago.AccountIDFromOutputID(inputIDs[7]),
						StateIndex:     6,
						StateMetadata:  []byte("next state"),
						FoundryCounter: 6,
						Conditions: iotago.AccountOutputUnlockConditions{
							&iotago.StateControllerAddressUnlockCondition{Address: ident3},
							&iotago.GovernorAddressUnlockCondition{Address: ident4},
						},
						Features: nil,
					},
					// new foundry
					newFoundryWithInitialSupply,
					&iotago.FoundryOutput{
						Amount: defaultAmount,
						NativeTokens: iotago.NativeTokens{
							{
								ID:     foundry1Ident3NativeTokenID,
								Amount: new(big.Int).SetUint64(100), // freshly minted
							},
						},
						SerialNumber: 1,
						TokenScheme: &iotago.SimpleTokenScheme{
							MintedTokens:  new(big.Int).SetInt64(200),
							MeltedTokens:  big.NewInt(0),
							MaximumSupply: new(big.Int).SetInt64(1000),
						},
						Conditions: iotago.FoundryOutputUnlockConditions{
							&iotago.ImmutableAccountUnlockCondition{Address: iotago.AccountIDFromOutputID(inputIDs[7]).ToAddress().(*iotago.AccountAddress)},
						},
						Features: nil,
					},
					&iotago.FoundryOutput{
						Amount: defaultAmount,
						NativeTokens: iotago.NativeTokens{
							{
								ID:     foundry2Ident3NativeTokenID,
								Amount: new(big.Int).SetUint64(50), // melted to 50
							},
						},
						SerialNumber: 2,
						TokenScheme: &iotago.SimpleTokenScheme{
							MintedTokens:  new(big.Int).SetInt64(100),
							MeltedTokens:  big.NewInt(50),
							MaximumSupply: new(big.Int).SetInt64(1000),
						},
						Conditions: iotago.FoundryOutputUnlockConditions{
							&iotago.ImmutableAccountUnlockCondition{Address: iotago.AccountIDFromOutputID(inputIDs[7]).ToAddress().(*iotago.AccountAddress)},
						},
						Features: nil,
					},
					&iotago.FoundryOutput{
						Amount:       defaultAmount,
						NativeTokens: nil,
						SerialNumber: 3,
						TokenScheme: &iotago.SimpleTokenScheme{
							MintedTokens:  new(big.Int).SetInt64(100),
							MeltedTokens:  big.NewInt(0),
							MaximumSupply: new(big.Int).SetInt64(1000),
						},
						Conditions: iotago.FoundryOutputUnlockConditions{
							&iotago.ImmutableAccountUnlockCondition{Address: iotago.AccountIDFromOutputID(inputIDs[7]).ToAddress().(*iotago.AccountAddress)},
						},
						Features: iotago.FoundryOutputFeatures{
							&iotago.MetadataFeature{Data: []byte("interesting metadata")},
						},
					},
					// from foundry 4 ident 3 destruction remainder
					&iotago.BasicOutput{
						Amount: defaultAmount,
						Conditions: iotago.BasicOutputUnlockConditions{
							&iotago.AddressUnlockCondition{Address: ident3},
						},
					},
					&iotago.NFTOutput{
						Amount:       defaultAmount,
						NativeTokens: nil,
						NFTID:        iotago.NFTID{},
						Conditions: iotago.NFTOutputUnlockConditions{
							&iotago.AddressUnlockCondition{Address: ident4},
						},
						Features: nil,
						ImmutableFeatures: iotago.NFTOutputImmFeatures{
							&iotago.MetadataFeature{Data: []byte("immutable metadata")},
						},
					},
					&iotago.NFTOutput{
						Amount:       defaultAmount,
						NativeTokens: nil,
						NFTID:        nft1ID,
						Conditions: iotago.NFTOutputUnlockConditions{
							&iotago.AddressUnlockCondition{Address: ident4},
						},
						Features: iotago.NFTOutputFeatures{
							&iotago.IssuerFeature{Address: ident3},
						},
						ImmutableFeatures: iotago.NFTOutputImmFeatures{
							&iotago.MetadataFeature{Data: []byte("transfer to 4")},
						},
					},
					// from NFT ident 4 destruction remainder
					&iotago.BasicOutput{
						Amount: defaultAmount,
						Conditions: iotago.BasicOutputUnlockConditions{
							&iotago.AddressUnlockCondition{Address: ident3},
						},
					},
					// from NFT 1 to ident 5
					&iotago.BasicOutput{
						Amount: defaultAmount,
						Conditions: iotago.BasicOutputUnlockConditions{
							&iotago.AddressUnlockCondition{Address: ident5},
						},
					},
				},
			}

			sigs, err := essence.Sign(testAPI, inputIDs.OrderedSet(inputs.OutputSet()).MustCommitment(testAPI), ident1AddrKeys, ident2AddrKeys, ident3AddrKeys, ident4AddrKeys)
			require.NoError(t, err)

			return test{
				name: "ok",
				vmParams: &vm.Params{
					API: testAPI,
				},
				resolvedInputs: vm.ResolvedInputs{
					InputSet:        inputs,
					CommitmentInput: &iotago.Commitment{Index: creationSlot},
				},
				tx: &iotago.Transaction{
					Essence: essence,
					Unlocks: iotago.Unlocks{
						// basic
						&iotago.SignatureUnlock{Signature: sigs[0]},
						&iotago.SignatureUnlock{Signature: sigs[1]},
						&iotago.ReferenceUnlock{Reference: 1},
						&iotago.ReferenceUnlock{Reference: 0},
						&iotago.ReferenceUnlock{Reference: 1},
						&iotago.ReferenceUnlock{Reference: 1},
						// account
						&iotago.SignatureUnlock{Signature: sigs[3]},
						&iotago.SignatureUnlock{Signature: sigs[2]},
						&iotago.ReferenceUnlock{Reference: 7},
						// foundries
						&iotago.AccountUnlock{Reference: 7},
						&iotago.AccountUnlock{Reference: 7},
						&iotago.AccountUnlock{Reference: 7},
						&iotago.AccountUnlock{Reference: 7},
						// nfts
						&iotago.ReferenceUnlock{Reference: 7},
						&iotago.ReferenceUnlock{Reference: 6},
						&iotago.NFTUnlock{Reference: 13},
					},
				},
				wantErr: nil,
			}
		}(),
		func() test {
			accountAddr1 := tpkg.RandAccountAddress()

			_, ident1, ident1AddressKeys := tpkg.RandEd25519Identity()
			_, ident2, _ := tpkg.RandEd25519Identity()

			inputIDs := tpkg.RandOutputIDs(2)
			inFoundry := &iotago.FoundryOutput{
				Amount:       100,
				SerialNumber: 5,
				TokenScheme: &iotago.SimpleTokenScheme{
					MintedTokens:  new(big.Int).SetInt64(1000),
					MeltedTokens:  big.NewInt(0),
					MaximumSupply: new(big.Int).SetInt64(10000),
				},
				Conditions: iotago.FoundryOutputUnlockConditions{
					&iotago.ImmutableAccountUnlockCondition{Address: accountAddr1},
				},
			}
			outFoundry := inFoundry.Clone().(*iotago.FoundryOutput)
			// change the immutable account address unlock
			outFoundry.Conditions = iotago.FoundryOutputUnlockConditions{
				&iotago.ImmutableAccountUnlockCondition{Address: tpkg.RandAccountAddress()},
			}

			inputs := vm.InputSet{
				inputIDs[0]: vm.OutputWithCreationTime{
					Output: &iotago.AccountOutput{
						Amount:     100,
						StateIndex: 0,
						AccountID:  accountAddr1.AccountID(),
						Conditions: iotago.AccountOutputUnlockConditions{
							&iotago.StateControllerAddressUnlockCondition{Address: ident1},
							&iotago.GovernorAddressUnlockCondition{Address: ident2},
						},
					},
				},
				inputIDs[1]: vm.OutputWithCreationTime{
					Output: inFoundry,
				},
			}

			essence := &iotago.TransactionEssence{
				Inputs: inputIDs.UTXOInputs(),
				Outputs: iotago.TxEssenceOutputs{
					&iotago.AccountOutput{
						Amount:     100,
						StateIndex: 1,
						AccountID:  accountAddr1.AccountID(),
						Conditions: iotago.AccountOutputUnlockConditions{
							&iotago.StateControllerAddressUnlockCondition{Address: ident1},
							&iotago.GovernorAddressUnlockCondition{Address: ident2},
						},
					},
					outFoundry,
				},
			}

			sigs, err := essence.Sign(testAPI, inputIDs.OrderedSet(inputs.OutputSet()).MustCommitment(testAPI), ident1AddressKeys)
			require.NoError(t, err)

			return test{
				name: "fail - changed immutable account address unlock",
				vmParams: &vm.Params{
					API: testAPI,
				},
				resolvedInputs: vm.ResolvedInputs{InputSet: inputs},
				tx: &iotago.Transaction{
					Essence: essence,
					Unlocks: iotago.Unlocks{
						&iotago.SignatureUnlock{Signature: sigs[0]},
						// should be an AccountUnlock
						&iotago.AccountUnlock{Reference: 0},
					},
				},
				// Changing the immutable account address unlock changes foundryID, therefore the chain is broken.
				// Next state of the foundry is empty, meaning it is interpreted as a destroy operation, and native tokens
				// are not balanced.
				wantErr: iotago.ErrNativeTokenSumUnbalanced,
			}
		}(),
		func() test {
			accountAddr1 := tpkg.RandAccountAddress()

			_, ident1, ident1AddressKeys := tpkg.RandEd25519Identity()
			_, ident2, _ := tpkg.RandEd25519Identity()

			inputIDs := tpkg.RandOutputIDs(1)

			inputs := vm.InputSet{
				inputIDs[0]: vm.OutputWithCreationTime{
					Output: &iotago.AccountOutput{
						Amount:     100,
						StateIndex: 0,
						AccountID:  accountAddr1.AccountID(),
						Features: iotago.AccountOutputFeatures{
							&iotago.BlockIssuerFeature{
								BlockIssuerKeys: iotago.BlockIssuerKeys{},
								ExpirySlot:      100,
							},
						},
						Conditions: iotago.AccountOutputUnlockConditions{
							&iotago.StateControllerAddressUnlockCondition{Address: ident1},
							&iotago.GovernorAddressUnlockCondition{Address: ident2},
						},
					},
				},
			}

			essence := &iotago.TransactionEssence{
				CreationTime: 110,
				ContextInputs: iotago.TxEssenceContextInputs{
					&iotago.BlockIssuanceCreditInput{
						AccountID: accountAddr1.AccountID(),
					},
				},
				Inputs: inputIDs.UTXOInputs(),
				Outputs: iotago.TxEssenceOutputs{
					&iotago.AccountOutput{
						Amount:     100,
						StateIndex: 1,
						AccountID:  accountAddr1.AccountID(),
						Features: iotago.AccountOutputFeatures{
							&iotago.BlockIssuerFeature{
								BlockIssuerKeys: iotago.BlockIssuerKeys{},
								ExpirySlot:      1000,
							},
						},
						Conditions: iotago.AccountOutputUnlockConditions{
							&iotago.StateControllerAddressUnlockCondition{Address: ident1},
							&iotago.GovernorAddressUnlockCondition{Address: ident2},
						},
					},
				},
			}

			bicInputs := vm.BlockIssuanceCreditInputSet{
				accountAddr1.AccountID(): 0,
			}

			commitmentInput := &iotago.Commitment{
				Index: 110,
			}

			sigs, err := essence.Sign(testAPI, inputIDs.OrderedSet(inputs.OutputSet()).MustCommitment(testAPI), ident1AddressKeys)
			require.NoError(t, err)

			return test{
				name: "ok - modify block issuer account",
				vmParams: &vm.Params{
					API: testAPI,
				},
				resolvedInputs: vm.ResolvedInputs{InputSet: inputs, BlockIssuanceCreditInputSet: bicInputs, CommitmentInput: commitmentInput},
				tx: &iotago.Transaction{
					Essence: essence,
					Unlocks: iotago.Unlocks{
						&iotago.SignatureUnlock{Signature: sigs[0]},
					},
				},
				wantErr: nil,
			}
		}(),

		func() test {
			accountAddr1 := tpkg.RandAccountAddress()

			_, ident1, ident1AddressKeys := tpkg.RandEd25519Identity()
			_, ident2, _ := tpkg.RandEd25519Identity()

			inputIDs := tpkg.RandOutputIDs(1)

			inputs := vm.InputSet{
				inputIDs[0]: vm.OutputWithCreationTime{
					Output: &iotago.AccountOutput{
						Amount:     100,
						StateIndex: 0,
						AccountID:  accountAddr1.AccountID(),
						Features: iotago.AccountOutputFeatures{
							&iotago.BlockIssuerFeature{
								BlockIssuerKeys: iotago.BlockIssuerKeys{},
								ExpirySlot:      100,
							},
						},
						Conditions: iotago.AccountOutputUnlockConditions{
							&iotago.StateControllerAddressUnlockCondition{Address: ident1},
							&iotago.GovernorAddressUnlockCondition{Address: ident2},
						},
					},
				},
			}

			essence := &iotago.TransactionEssence{
				CreationTime: 110,
				ContextInputs: iotago.TxEssenceContextInputs{
					&iotago.BlockIssuanceCreditInput{
						AccountID: accountAddr1.AccountID(),
					},
				},
				Inputs: inputIDs.UTXOInputs(),
				Outputs: iotago.TxEssenceOutputs{
					&iotago.AccountOutput{
						Amount:     100,
						StateIndex: 1,
						AccountID:  accountAddr1.AccountID(),
						Features: iotago.AccountOutputFeatures{
							&iotago.BlockIssuerFeature{
								BlockIssuerKeys: iotago.BlockIssuerKeys{},
								ExpirySlot:      0,
							},
						},
						Conditions: iotago.AccountOutputUnlockConditions{
							&iotago.StateControllerAddressUnlockCondition{Address: ident1},
							&iotago.GovernorAddressUnlockCondition{Address: ident2},
						},
					},
				},
			}

			bicInputs := vm.BlockIssuanceCreditInputSet{
				accountAddr1.AccountID(): 0,
			}

			commitmentInput := &iotago.Commitment{
				Index: 110,
			}

			sigs, err := essence.Sign(testAPI, inputIDs.OrderedSet(inputs.OutputSet()).MustCommitment(testAPI), ident1AddressKeys)
			require.NoError(t, err)

			return test{
				name: "ok - set block issuer expiry to 0",
				vmParams: &vm.Params{
					API: testAPI,
				},
				resolvedInputs: vm.ResolvedInputs{InputSet: inputs, BlockIssuanceCreditInputSet: bicInputs, CommitmentInput: commitmentInput},
				tx: &iotago.Transaction{
					Essence: essence,
					Unlocks: iotago.Unlocks{
						&iotago.SignatureUnlock{Signature: sigs[0]},
					},
				},
				wantErr: nil,
			}
		}(),

		func() test {
			accountAddr1 := tpkg.RandAccountAddress()

			_, ident1, ident1AddressKeys := tpkg.RandEd25519Identity()

			inputIDs := tpkg.RandOutputIDs(1)

			inputs := vm.InputSet{
				inputIDs[0]: vm.OutputWithCreationTime{
					Output: &iotago.AccountOutput{
						Amount:     100,
						StateIndex: 0,
						AccountID:  accountAddr1.AccountID(),
						Features: iotago.AccountOutputFeatures{
							&iotago.BlockIssuerFeature{
								BlockIssuerKeys: iotago.BlockIssuerKeys{},
							},
						},
						Conditions: iotago.AccountOutputUnlockConditions{
							&iotago.StateControllerAddressUnlockCondition{Address: ident1},
							&iotago.GovernorAddressUnlockCondition{Address: ident1},
						},
					},
				},
			}

			essence := &iotago.TransactionEssence{
				CreationTime: 110,
				ContextInputs: iotago.TxEssenceContextInputs{
					&iotago.BlockIssuanceCreditInput{
						AccountID: accountAddr1.AccountID(),
					},
				},
				Inputs: inputIDs.UTXOInputs(),
				Outputs: iotago.TxEssenceOutputs{
					&iotago.BasicOutput{
						Amount: 100,
						Conditions: iotago.BasicOutputUnlockConditions{
							&iotago.AddressUnlockCondition{Address: ident1},
						},
					},
				},
			}

			bicInputs := vm.BlockIssuanceCreditInputSet{
				accountAddr1.AccountID(): 0,
			}

			commitmentInput := &iotago.Commitment{
				Index: 110,
			}

			sigs, err := essence.Sign(testAPI, inputIDs.OrderedSet(inputs.OutputSet()).MustCommitment(testAPI), ident1AddressKeys)
			require.NoError(t, err)

			return test{
				name: "fail - destroy block issuer account with expiry at slot 0",
				vmParams: &vm.Params{
					API: testAPI,
				},
				resolvedInputs: vm.ResolvedInputs{InputSet: inputs, BlockIssuanceCreditInputSet: bicInputs, CommitmentInput: commitmentInput},
				tx: &iotago.Transaction{
					Essence: essence,
					Unlocks: iotago.Unlocks{
						&iotago.SignatureUnlock{Signature: sigs[0]},
					},
				},

				wantErr: iotago.ErrInvalidBlockIssuerTransition,
			}
		}(),

		func() test {
			accountAddr1 := tpkg.RandAccountAddress()

			_, ident1, ident1AddressKeys := tpkg.RandEd25519Identity()

			inputIDs := tpkg.RandOutputIDs(1)

			inputs := vm.InputSet{
				inputIDs[0]: vm.OutputWithCreationTime{
					Output: &iotago.AccountOutput{
						Amount:     100,
						StateIndex: 0,
						AccountID:  accountAddr1.AccountID(),
						Features: iotago.AccountOutputFeatures{
							&iotago.BlockIssuerFeature{
								BlockIssuerKeys: iotago.BlockIssuerKeys{},
								ExpirySlot:      100,
							},
						},
						Conditions: iotago.AccountOutputUnlockConditions{
							&iotago.StateControllerAddressUnlockCondition{Address: ident1},
							&iotago.GovernorAddressUnlockCondition{Address: ident1},
						},
					},
				},
			}

			essence := &iotago.TransactionEssence{
				CreationTime: 110,
				ContextInputs: iotago.TxEssenceContextInputs{
					&iotago.BlockIssuanceCreditInput{
						AccountID: accountAddr1.AccountID(),
					},
				},
				Inputs: inputIDs.UTXOInputs(),
				Outputs: iotago.TxEssenceOutputs{
					&iotago.BasicOutput{
						Amount: 100,
						Conditions: iotago.BasicOutputUnlockConditions{
							&iotago.AddressUnlockCondition{Address: ident1},
						},
					},
				},
			}

			bicInputs := vm.BlockIssuanceCreditInputSet{
				accountAddr1.AccountID(): 0,
			}

			commitment := &iotago.Commitment{
				Index: 110,
			}

			sigs, err := essence.Sign(testAPI, inputIDs.OrderedSet(inputs.OutputSet()).MustCommitment(testAPI), ident1AddressKeys)
			require.NoError(t, err)

			return test{
				name: "ok - destroy block issuer account",
				vmParams: &vm.Params{
					API: testAPI,
				},
<<<<<<< HEAD
				resolvedInputs: vm.ResolvedInputs{InputSet: inputs, BICInputSet: bicInputs, CommitmentInput: commitment},
=======
				resolvedInputs: vm.ResolvedInputs{InputSet: inputs, BlockIssuanceCreditInputSet: bicInputs},
>>>>>>> cf2f86ec
				tx: &iotago.Transaction{
					Essence: essence,
					Unlocks: iotago.Unlocks{
						&iotago.SignatureUnlock{Signature: sigs[0]},
					},
				},
				wantErr: nil,
			}
		}(),

		func() test {
			accountAddr1 := tpkg.RandAccountAddress()

			_, ident1, ident1AddressKeys := tpkg.RandEd25519Identity()

			inputIDs := tpkg.RandOutputIDs(1)

			inputs := vm.InputSet{
				inputIDs[0]: vm.OutputWithCreationTime{
					Output: &iotago.AccountOutput{
						Amount:     100,
						StateIndex: 0,
						AccountID:  accountAddr1.AccountID(),
						Features: iotago.AccountOutputFeatures{
							&iotago.BlockIssuerFeature{
								BlockIssuerKeys: iotago.BlockIssuerKeys{},
								ExpirySlot:      100,
							},
						},
						Conditions: iotago.AccountOutputUnlockConditions{
							&iotago.StateControllerAddressUnlockCondition{Address: ident1},
							&iotago.GovernorAddressUnlockCondition{Address: ident1},
						},
					},
				},
			}

			essence := &iotago.TransactionEssence{
				CreationTime: 110,
				Inputs:       inputIDs.UTXOInputs(),
				Outputs: iotago.TxEssenceOutputs{
					&iotago.BasicOutput{
						Amount: 100,
						Conditions: iotago.BasicOutputUnlockConditions{
							&iotago.AddressUnlockCondition{Address: ident1},
						},
					},
				},
			}

			commitment := &iotago.Commitment{
				Index: 110,
			}

			sigs, err := essence.Sign(testAPI, inputIDs.OrderedSet(inputs.OutputSet()).MustCommitment(testAPI), ident1AddressKeys)
			require.NoError(t, err)

			return test{
				name: "fail - destroy block issuer account without supplying BIC",
				vmParams: &vm.Params{
					API: testAPI,
				},
				resolvedInputs: vm.ResolvedInputs{InputSet: inputs, CommitmentInput: commitment},
				tx: &iotago.Transaction{
					Essence: essence,
					Unlocks: iotago.Unlocks{
						&iotago.SignatureUnlock{Signature: sigs[0]},
					},
				},
				wantErr: iotago.ErrInvalidBlockIssuerTransition,
			}
		}(),
		func() test {
			accountAddr1 := tpkg.RandAccountAddress()

			_, ident1, ident1AddressKeys := tpkg.RandEd25519Identity()

			inputIDs := tpkg.RandOutputIDs(1)

			inputs := vm.InputSet{
				inputIDs[0]: vm.OutputWithCreationTime{
					Output: &iotago.AccountOutput{
						Amount:     100,
						StateIndex: 0,
						AccountID:  accountAddr1.AccountID(),
						Features: iotago.AccountOutputFeatures{
							&iotago.BlockIssuerFeature{
								BlockIssuerKeys: iotago.BlockIssuerKeys{},
								ExpirySlot:      100,
							},
						},
						Conditions: iotago.AccountOutputUnlockConditions{
							&iotago.StateControllerAddressUnlockCondition{Address: ident1},
							&iotago.GovernorAddressUnlockCondition{Address: ident1},
						},
					},
				},
			}

			essence := &iotago.TransactionEssence{
				CreationTime: 110,
				Inputs:       inputIDs.UTXOInputs(),
				Outputs: iotago.TxEssenceOutputs{
					&iotago.AccountOutput{
						Amount:     100,
						StateIndex: 1,
						AccountID:  accountAddr1.AccountID(),
						Features: iotago.AccountOutputFeatures{
							&iotago.BlockIssuerFeature{
								BlockIssuerKeys: iotago.BlockIssuerKeys{},
								ExpirySlot:      1000,
							},
						},
						Conditions: iotago.AccountOutputUnlockConditions{
							&iotago.StateControllerAddressUnlockCondition{Address: ident1},
							&iotago.GovernorAddressUnlockCondition{Address: ident1},
						},
					},
				},
			}

			sigs, err := essence.Sign(testAPI, inputIDs.OrderedSet(inputs.OutputSet()).MustCommitment(testAPI), ident1AddressKeys)
			require.NoError(t, err)

			return test{
				name: "fail - modify block issuer without supplying BIC",
				vmParams: &vm.Params{
					API: testAPI,
				},
				resolvedInputs: vm.ResolvedInputs{InputSet: inputs},
				tx: &iotago.Transaction{
					Essence: essence,
					Unlocks: iotago.Unlocks{
						&iotago.SignatureUnlock{Signature: sigs[0]},
					},
				},
				wantErr: iotago.ErrInvalidBlockIssuerTransition,
			}
		}(),
	}
	for _, tt := range tests {
		t.Run(tt.name, func(t *testing.T) {
			err := stardustVM.Execute(tt.tx, tt.vmParams, tt.resolvedInputs)
			if tt.wantErr != nil {
				require.ErrorIs(t, err, tt.wantErr)
				return
			}
			require.NoError(t, err)
		})
	}
}

// TODO: add test case for transaction with context inputs.
func TestTxSemanticInputUnlocks(t *testing.T) {
	type test struct {
		name           string
		vmParams       *vm.Params
		resolvedInputs vm.ResolvedInputs
		tx             *iotago.Transaction
		wantErr        error
	}
	tests := []test{
		func() test {
			_, ident1, ident1AddrKeys := tpkg.RandEd25519Identity()
			_, ident2, ident2AddrKeys := tpkg.RandEd25519Identity()

			inputIDs := tpkg.RandOutputIDs(8)
			accountIdent1 := iotago.AccountAddressFromOutputID(inputIDs[1])
			nftIdent1 := tpkg.RandNFTAddress()

			inputs := vm.InputSet{
				inputIDs[0]: vm.OutputWithCreationTime{
					Output: &iotago.BasicOutput{
						Amount: 100,
						Conditions: iotago.BasicOutputUnlockConditions{
							&iotago.AddressUnlockCondition{Address: ident1},
						},
					},
				},
				inputIDs[1]: vm.OutputWithCreationTime{
					Output: &iotago.AccountOutput{
						Amount:    100,
						AccountID: iotago.AccountID{}, // empty on purpose as validation should resolve
						Conditions: iotago.AccountOutputUnlockConditions{
							&iotago.StateControllerAddressUnlockCondition{Address: ident1},
							&iotago.GovernorAddressUnlockCondition{Address: ident1},
						},
					},
				},
				inputIDs[2]: vm.OutputWithCreationTime{
					Output: &iotago.BasicOutput{
						Amount: 100,
						Conditions: iotago.BasicOutputUnlockConditions{
							&iotago.AddressUnlockCondition{Address: &accountIdent1},
						},
					},
				},
				inputIDs[3]: vm.OutputWithCreationTime{
					Output: &iotago.NFTOutput{
						Amount: 100,
						NFTID:  nftIdent1.NFTID(),
						Conditions: iotago.NFTOutputUnlockConditions{
							&iotago.AddressUnlockCondition{Address: &accountIdent1},
						},
					},
				},
				inputIDs[4]: vm.OutputWithCreationTime{
					Output: &iotago.BasicOutput{
						Amount: 100,
						Conditions: iotago.BasicOutputUnlockConditions{
							&iotago.AddressUnlockCondition{Address: nftIdent1},
						},
					},
				},
				// unlockable by sender as expired
				inputIDs[5]: vm.OutputWithCreationTime{
					Output: &iotago.BasicOutput{
						Amount: 100,
						Conditions: iotago.BasicOutputUnlockConditions{
							&iotago.AddressUnlockCondition{Address: ident1},
							&iotago.ExpirationUnlockCondition{
								ReturnAddress: ident2,
								SlotIndex:     5,
							},
						},
					},
				},
				// not unlockable by sender as not expired
				inputIDs[6]: vm.OutputWithCreationTime{
					Output: &iotago.BasicOutput{
						Amount: 100,
						Conditions: iotago.BasicOutputUnlockConditions{
							&iotago.AddressUnlockCondition{Address: ident1},
							&iotago.ExpirationUnlockCondition{
								ReturnAddress: ident2,
								SlotIndex:     30,
							},
						},
					},
				},
				inputIDs[7]: vm.OutputWithCreationTime{
					Output: &iotago.FoundryOutput{
						Amount:       100,
						SerialNumber: 0,
						TokenScheme: &iotago.SimpleTokenScheme{
							MintedTokens:  new(big.Int).SetInt64(100),
							MeltedTokens:  big.NewInt(0),
							MaximumSupply: new(big.Int).SetInt64(1000),
						},
						Conditions: iotago.FoundryOutputUnlockConditions{
							&iotago.ImmutableAccountUnlockCondition{Address: &accountIdent1},
						},
					},
				},
			}

			creationSlot := iotago.SlotIndex(10)
			essence := &iotago.TransactionEssence{
				Inputs: inputIDs.UTXOInputs(),
				Outputs: iotago.TxEssenceOutputs{
					&iotago.AccountOutput{
						Amount:     100,
						AccountID:  accountIdent1.AccountID(),
						StateIndex: 1,
						Conditions: iotago.AccountOutputUnlockConditions{
							&iotago.StateControllerAddressUnlockCondition{Address: ident1},
							&iotago.GovernorAddressUnlockCondition{Address: ident1},
						},
					},
				},
				CreationTime: creationSlot,
			}

			sigs, err := essence.Sign(testAPI, inputIDs.OrderedSet(inputs.OutputSet()).MustCommitment(testAPI), ident1AddrKeys, ident2AddrKeys)
			require.NoError(t, err)

			return test{
				name: "ok",
				vmParams: &vm.Params{
					API: testAPI,
				},
				resolvedInputs: vm.ResolvedInputs{
					InputSet: inputs,
					CommitmentInput: &iotago.Commitment{
						Index: iotago.SlotIndex(0),
					},
				},
				tx: &iotago.Transaction{
					Essence: essence,
					Unlocks: iotago.Unlocks{
						&iotago.SignatureUnlock{Signature: sigs[0]},
						&iotago.ReferenceUnlock{Reference: 0},
						&iotago.AccountUnlock{Reference: 1},
						&iotago.AccountUnlock{Reference: 1},
						&iotago.NFTUnlock{Reference: 3},
						&iotago.SignatureUnlock{Signature: sigs[1]},
						&iotago.ReferenceUnlock{Reference: 0},
						&iotago.AccountUnlock{Reference: 1},
					},
				},
				wantErr: nil,
			}
		}(),
		func() test {
			ident1Sk, ident1, _ := tpkg.RandEd25519Identity()
			_, _, ident2AddrKeys := tpkg.RandEd25519Identity()
			inputIDs := tpkg.RandOutputIDs(1)

			inputs := vm.InputSet{
				inputIDs[0]: vm.OutputWithCreationTime{
					Output: &iotago.BasicOutput{
						Amount: 100,
						Conditions: iotago.BasicOutputUnlockConditions{
							&iotago.AddressUnlockCondition{Address: ident1},
						},
					},
				},
			}

			essence := &iotago.TransactionEssence{Inputs: inputIDs.UTXOInputs()}

			sigs, err := essence.Sign(testAPI, inputIDs.OrderedSet(inputs.OutputSet()).MustCommitment(testAPI), ident2AddrKeys)
			require.NoError(t, err)

			copy(sigs[0].(*iotago.Ed25519Signature).PublicKey[:], ident1Sk.Public().(ed25519.PublicKey))

			return test{
				name: "fail - invalid signature",
				vmParams: &vm.Params{
					API: testAPI,
				},
				resolvedInputs: vm.ResolvedInputs{InputSet: inputs},
				tx: &iotago.Transaction{
					Essence: essence,
					Unlocks: iotago.Unlocks{
						&iotago.SignatureUnlock{Signature: sigs[0]},
					},
				},
				wantErr: iotago.ErrEd25519SignatureInvalid,
			}
		}(),
		func() test {
			_, ident1, ident1AddressKeys := tpkg.RandEd25519Identity()
			inputIDs := tpkg.RandOutputIDs(2)

			inputs := vm.InputSet{
				inputIDs[0]: vm.OutputWithCreationTime{
					Output: &iotago.BasicOutput{
						Amount: 100,
						Conditions: iotago.BasicOutputUnlockConditions{
							&iotago.AddressUnlockCondition{Address: ident1},
						},
					},
				},
				inputIDs[1]: vm.OutputWithCreationTime{
					Output: &iotago.BasicOutput{
						Amount: 100,
						Conditions: iotago.BasicOutputUnlockConditions{
							&iotago.AddressUnlockCondition{Address: ident1},
						},
					},
				},
			}

			essence := &iotago.TransactionEssence{Inputs: inputIDs.UTXOInputs()}

			sigs, err := essence.Sign(testAPI, inputIDs.OrderedSet(inputs.OutputSet()).MustCommitment(testAPI), ident1AddressKeys)
			require.NoError(t, err)

			return test{
				name: "fail - should contain reference unlock",
				vmParams: &vm.Params{
					API: testAPI,
				},
				resolvedInputs: vm.ResolvedInputs{InputSet: inputs},
				tx: &iotago.Transaction{
					Essence: essence,
					Unlocks: iotago.Unlocks{
						&iotago.SignatureUnlock{Signature: sigs[0]},
						&iotago.SignatureUnlock{Signature: sigs[0]},
					},
				},
				wantErr: iotago.ErrInvalidInputUnlock,
			}
		}(),
		func() test {
			_, ident1, ident1AddressKeys := tpkg.RandEd25519Identity()
			inputIDs := tpkg.RandOutputIDs(2)

			accountIdent1 := iotago.AccountAddressFromOutputID(inputIDs[0])
			inputs := vm.InputSet{
				inputIDs[0]: vm.OutputWithCreationTime{
					Output: &iotago.AccountOutput{
						Amount:    100,
						AccountID: iotago.AccountID{},
						Conditions: iotago.AccountOutputUnlockConditions{
							&iotago.StateControllerAddressUnlockCondition{Address: ident1},
							&iotago.GovernorAddressUnlockCondition{Address: ident1},
						},
					},
				},
				inputIDs[1]: vm.OutputWithCreationTime{
					Output: &iotago.BasicOutput{
						Amount: 100,
						Conditions: iotago.BasicOutputUnlockConditions{
							&iotago.AddressUnlockCondition{Address: &accountIdent1},
						},
					},
				},
			}

			essence := &iotago.TransactionEssence{Inputs: inputIDs.UTXOInputs()}

			sigs, err := essence.Sign(testAPI, inputIDs.OrderedSet(inputs.OutputSet()).MustCommitment(testAPI), ident1AddressKeys)
			require.NoError(t, err)

			return test{
				name: "fail - should contain account unlock",
				vmParams: &vm.Params{
					API: testAPI,
				},
				resolvedInputs: vm.ResolvedInputs{InputSet: inputs},
				tx: &iotago.Transaction{
					Essence: essence,
					Unlocks: iotago.Unlocks{
						&iotago.SignatureUnlock{Signature: sigs[0]},
						&iotago.ReferenceUnlock{Reference: 0},
					},
				},
				wantErr: iotago.ErrInvalidInputUnlock,
			}
		}(),
		func() test {
			_, ident1, ident1AddressKeys := tpkg.RandEd25519Identity()
			inputIDs := tpkg.RandOutputIDs(2)

			nftIdent1 := iotago.NFTAddressFromOutputID(inputIDs[0])
			inputs := vm.InputSet{
				inputIDs[0]: vm.OutputWithCreationTime{
					Output: &iotago.NFTOutput{
						Amount: 100,
						NFTID:  iotago.NFTID{},
						Conditions: iotago.NFTOutputUnlockConditions{
							&iotago.AddressUnlockCondition{Address: ident1},
						},
					},
				},
				inputIDs[1]: vm.OutputWithCreationTime{
					Output: &iotago.BasicOutput{
						Amount: 100,
						Conditions: iotago.BasicOutputUnlockConditions{
							&iotago.AddressUnlockCondition{Address: &nftIdent1},
						},
					},
				},
			}

			essence := &iotago.TransactionEssence{Inputs: inputIDs.UTXOInputs()}

			sigs, err := essence.Sign(testAPI, inputIDs.OrderedSet(inputs.OutputSet()).MustCommitment(testAPI), ident1AddressKeys)
			require.NoError(t, err)

			return test{
				name: "fail - should contain NFT unlock",
				vmParams: &vm.Params{
					API: testAPI,
				},
				resolvedInputs: vm.ResolvedInputs{InputSet: inputs},
				tx: &iotago.Transaction{
					Essence: essence,
					Unlocks: iotago.Unlocks{
						&iotago.SignatureUnlock{Signature: sigs[0]},
						&iotago.ReferenceUnlock{Reference: 0},
					},
				},
				wantErr: iotago.ErrInvalidInputUnlock,
			}
		}(),
		func() test {
			inputIDs := tpkg.RandOutputIDs(2)

			nftIdent1 := iotago.NFTAddressFromOutputID(inputIDs[0])
			nftIdent2 := iotago.NFTAddressFromOutputID(inputIDs[1])

			inputs := vm.InputSet{
				inputIDs[0]: vm.OutputWithCreationTime{
					Output: &iotago.NFTOutput{
						Amount: 100,
						NFTID:  nftIdent1.NFTID(),
						Conditions: iotago.NFTOutputUnlockConditions{
							&iotago.AddressUnlockCondition{Address: &nftIdent2},
						},
					},
				},
				inputIDs[1]: vm.OutputWithCreationTime{
					Output: &iotago.NFTOutput{
						Amount: 100,
						NFTID:  nftIdent2.NFTID(),
						Conditions: iotago.NFTOutputUnlockConditions{
							&iotago.AddressUnlockCondition{Address: &nftIdent2},
						},
					},
				},
			}

			essence := &iotago.TransactionEssence{Inputs: inputIDs.UTXOInputs()}
			_, err := essence.Sign(testAPI, inputIDs.OrderedSet(inputs.OutputSet()).MustCommitment(testAPI))
			require.NoError(t, err)
			return test{
				name: "fail - circular NFT unlock",
				vmParams: &vm.Params{
					API: testAPI,
				},
				resolvedInputs: vm.ResolvedInputs{InputSet: inputs},
				tx: &iotago.Transaction{
					Essence: essence,
					Unlocks: iotago.Unlocks{
						&iotago.NFTUnlock{Reference: 1},
						&iotago.NFTUnlock{Reference: 0},
					},
				},
				wantErr: iotago.ErrInvalidInputUnlock,
			}
		}(),
		func() test {
			_, ident1, _ := tpkg.RandEd25519Identity()
			_, ident2, ident2AddressKeys := tpkg.RandEd25519Identity()
			inputIDs := tpkg.RandOutputIDs(1)

			inputs := vm.InputSet{
				inputIDs[0]: vm.OutputWithCreationTime{
					Output: &iotago.BasicOutput{
						Amount: 100,
						Conditions: iotago.BasicOutputUnlockConditions{
							&iotago.AddressUnlockCondition{Address: ident1},
							&iotago.ExpirationUnlockCondition{
								ReturnAddress: ident2,
								SlotIndex:     20,
							},
						},
					},
				},
			}

			creationSlot := iotago.SlotIndex(5)
			essence := &iotago.TransactionEssence{Inputs: inputIDs.UTXOInputs(), CreationTime: creationSlot}

			sigs, err := essence.Sign(testAPI, inputIDs.OrderedSet(inputs.OutputSet()).MustCommitment(testAPI), ident2AddressKeys)
			require.NoError(t, err)

			return test{
				name: "fail - sender can not unlock yet",
				vmParams: &vm.Params{
					API: testAPI,
				},
				resolvedInputs: vm.ResolvedInputs{
					InputSet: inputs,
					CommitmentInput: &iotago.Commitment{
						Index: iotago.SlotIndex(0),
					},
				},
				tx: &iotago.Transaction{
					Essence: essence,
					Unlocks: iotago.Unlocks{
						&iotago.SignatureUnlock{Signature: sigs[0]},
					},
				},
				wantErr: iotago.ErrExpirationConditionUnlockFailed,
			}
		}(),
		func() test {
			_, ident1, ident1AddressKeys := tpkg.RandEd25519Identity()
			_, ident2, _ := tpkg.RandEd25519Identity()
			inputIDs := tpkg.RandOutputIDs(1)

			inputs := vm.InputSet{
				inputIDs[0]: vm.OutputWithCreationTime{
					Output: &iotago.BasicOutput{
						Amount: 100,
						Conditions: iotago.BasicOutputUnlockConditions{
							&iotago.AddressUnlockCondition{Address: ident1},
							&iotago.ExpirationUnlockCondition{
								ReturnAddress: ident2,
								SlotIndex:     10,
							},
						},
					},
				},
			}

			creationSlot := iotago.SlotIndex(10)
			essence := &iotago.TransactionEssence{Inputs: inputIDs.UTXOInputs(), CreationTime: creationSlot}

			sigs, err := essence.Sign(testAPI, inputIDs.OrderedSet(inputs.OutputSet()).MustCommitment(testAPI), ident1AddressKeys)
			require.NoError(t, err)

			return test{
				name: "fail - receiver can not unlock anymore",
				vmParams: &vm.Params{
					API: testAPI,
				},
				resolvedInputs: vm.ResolvedInputs{
					InputSet: inputs,
					CommitmentInput: &iotago.Commitment{
						Index: creationSlot,
					},
				},
				tx: &iotago.Transaction{
					Essence: essence,
					Unlocks: iotago.Unlocks{
						&iotago.SignatureUnlock{Signature: sigs[0]},
					},
				},
				wantErr: iotago.ErrEd25519PubKeyAndAddrMismatch,
			}
		}(),
		func() test {
			_, ident1, ident1AddressKeys := tpkg.RandEd25519Identity()
			inputIDs := tpkg.RandOutputIDs(3)

			var (
				accountAddr1 = tpkg.RandAccountAddress()
				accountAddr2 = tpkg.RandAccountAddress()
				accountAddr3 = tpkg.RandAccountAddress()
			)

			inputs := vm.InputSet{
				// owned by ident1
				inputIDs[0]: vm.OutputWithCreationTime{
					Output: &iotago.AccountOutput{
						Amount:    100,
						AccountID: accountAddr1.AccountID(),
						Conditions: iotago.AccountOutputUnlockConditions{
							&iotago.StateControllerAddressUnlockCondition{Address: ident1},
							&iotago.GovernorAddressUnlockCondition{Address: ident1},
						},
					},
				},
				// owned by account1
				inputIDs[1]: vm.OutputWithCreationTime{
					Output: &iotago.AccountOutput{
						Amount:    100,
						AccountID: accountAddr2.AccountID(),
						Conditions: iotago.AccountOutputUnlockConditions{
							&iotago.StateControllerAddressUnlockCondition{Address: accountAddr1},
							&iotago.GovernorAddressUnlockCondition{Address: accountAddr1},
						},
					},
				},
				// owned by account1
				inputIDs[2]: vm.OutputWithCreationTime{
					Output: &iotago.AccountOutput{
						Amount:    100,
						AccountID: accountAddr3.AccountID(),
						Conditions: iotago.AccountOutputUnlockConditions{
							&iotago.StateControllerAddressUnlockCondition{Address: accountAddr1},
							&iotago.GovernorAddressUnlockCondition{Address: accountAddr1},
						},
					},
				},
			}

			essence := &iotago.TransactionEssence{Inputs: inputIDs.UTXOInputs()}

			sigs, err := essence.Sign(testAPI, inputIDs.OrderedSet(inputs.OutputSet()).MustCommitment(testAPI), ident1AddressKeys)
			require.NoError(t, err)

			return test{
				name: "fail - referencing other account unlocked by source account",
				vmParams: &vm.Params{
					API: testAPI,
				},
				resolvedInputs: vm.ResolvedInputs{InputSet: inputs},
				tx: &iotago.Transaction{
					Essence: essence,
					Unlocks: iotago.Unlocks{
						&iotago.SignatureUnlock{Signature: sigs[0]},
						&iotago.AccountUnlock{Reference: 0},
						// error, should be 0, because account3 is unlocked by account1, not account2
						&iotago.AccountUnlock{Reference: 1},
					},
				},
				wantErr: iotago.ErrInvalidInputUnlock,
			}
		}(),
		func() test {
			_, ident1, _ := tpkg.RandEd25519Identity()
			_, ident2, ident2AddressKeys := tpkg.RandEd25519Identity()
			inputIDs := tpkg.RandOutputIDs(2)

			accountAddr1 := tpkg.RandAccountAddress()

			inputs := vm.InputSet{
				inputIDs[0]: vm.OutputWithCreationTime{
					Output: &iotago.AccountOutput{
						Amount:    100,
						AccountID: accountAddr1.AccountID(),
						Conditions: iotago.AccountOutputUnlockConditions{
							&iotago.StateControllerAddressUnlockCondition{Address: ident1},
							&iotago.GovernorAddressUnlockCondition{Address: ident2},
						},
					},
				},
				inputIDs[1]: vm.OutputWithCreationTime{
					Output: &iotago.BasicOutput{
						Amount: 100,
						Conditions: iotago.BasicOutputUnlockConditions{
							&iotago.AddressUnlockCondition{Address: accountAddr1},
						},
					},
				},
			}

			essence := &iotago.TransactionEssence{
				Inputs: inputIDs.UTXOInputs(),
				Outputs: iotago.TxEssenceOutputs{
					&iotago.AccountOutput{
						Amount:    100,
						AccountID: accountAddr1.AccountID(),
						Conditions: iotago.AccountOutputUnlockConditions{
							&iotago.StateControllerAddressUnlockCondition{Address: ident1},
							&iotago.GovernorAddressUnlockCondition{Address: ident2},
						},
					},
				},
			}

			sigs, err := essence.Sign(testAPI, inputIDs.OrderedSet(inputs.OutputSet()).MustCommitment(testAPI), ident2AddressKeys)
			require.NoError(t, err)

			return test{
				name: "fail - account output not state transitioning",
				vmParams: &vm.Params{
					API: testAPI,
				},
				resolvedInputs: vm.ResolvedInputs{InputSet: inputs},
				tx: &iotago.Transaction{
					Essence: essence,
					Unlocks: iotago.Unlocks{
						&iotago.SignatureUnlock{Signature: sigs[0]},
						&iotago.AccountUnlock{Reference: 0},
					},
				},
				wantErr: iotago.ErrInvalidInputUnlock,
			}
		}(),
		func() test {
			accountAddr1 := tpkg.RandAccountAddress()

			_, ident1, ident1AddressKeys := tpkg.RandEd25519Identity()
			_, ident2, _ := tpkg.RandEd25519Identity()

			inputIDs := tpkg.RandOutputIDs(2)
			foundryOutput := &iotago.FoundryOutput{
				Amount:       100,
				SerialNumber: 5,
				TokenScheme: &iotago.SimpleTokenScheme{
					MintedTokens:  new(big.Int).SetInt64(1000),
					MeltedTokens:  big.NewInt(0),
					MaximumSupply: new(big.Int).SetInt64(10000),
				},
				Conditions: iotago.FoundryOutputUnlockConditions{
					&iotago.ImmutableAccountUnlockCondition{Address: accountAddr1},
				},
			}

			inputs := vm.InputSet{
				inputIDs[0]: vm.OutputWithCreationTime{
					Output: &iotago.AccountOutput{
						Amount:     100,
						StateIndex: 0,
						AccountID:  accountAddr1.AccountID(),
						Conditions: iotago.AccountOutputUnlockConditions{
							&iotago.StateControllerAddressUnlockCondition{Address: ident1},
							&iotago.GovernorAddressUnlockCondition{Address: ident2},
						},
					},
				},
				inputIDs[1]: vm.OutputWithCreationTime{
					Output: foundryOutput,
				},
			}

			essence := &iotago.TransactionEssence{
				Inputs: inputIDs.UTXOInputs(),
				Outputs: iotago.TxEssenceOutputs{
					&iotago.AccountOutput{
						Amount:     100,
						StateIndex: 1,
						AccountID:  accountAddr1.AccountID(),
						Conditions: iotago.AccountOutputUnlockConditions{
							&iotago.StateControllerAddressUnlockCondition{Address: ident1},
							&iotago.GovernorAddressUnlockCondition{Address: ident2},
						},
					},
					foundryOutput,
				},
			}

			sigs, err := essence.Sign(testAPI, inputIDs.OrderedSet(inputs.OutputSet()).MustCommitment(testAPI), ident1AddressKeys)
			require.NoError(t, err)

			return test{
				name: "fail - wrong unlock for foundry",
				vmParams: &vm.Params{
					API: testAPI,
				},
				resolvedInputs: vm.ResolvedInputs{InputSet: inputs},
				tx: &iotago.Transaction{
					Essence: essence,
					Unlocks: iotago.Unlocks{
						&iotago.SignatureUnlock{Signature: sigs[0]},
						// should be an AccountUnlock
						&iotago.ReferenceUnlock{Reference: 0},
					},
				},
				wantErr: iotago.ErrInvalidInputUnlock,
			}
		}(),
	}
	for _, tt := range tests {
		t.Run(tt.name, func(t *testing.T) {
			err := stardustVM.Execute(tt.tx, tt.vmParams, tt.resolvedInputs, vm.ExecFuncInputUnlocks())
			if tt.wantErr != nil {
				require.ErrorIs(t, err, tt.wantErr)
				return
			}

			require.NoError(t, err)
		})
	}
}

// TODO: add test case for block issuer with keys (differently priced).
func TestTxSemanticDeposit(t *testing.T) {
	type test struct {
		name           string
		vmParams       *vm.Params
		resolvedInputs vm.ResolvedInputs
		tx             *iotago.Transaction
		wantErr        error
	}
	tests := []test{
		func() test {
			_, ident1, ident1AddrKeys := tpkg.RandEd25519Identity()
			_, ident2, ident2AddrKeys := tpkg.RandEd25519Identity()
			inputIDs := tpkg.RandOutputIDs(3)

			inputs := vm.InputSet{
				inputIDs[0]: vm.OutputWithCreationTime{
					Output: &iotago.BasicOutput{
						Amount: 100,
						Conditions: iotago.BasicOutputUnlockConditions{
							&iotago.AddressUnlockCondition{Address: ident1},
						},
					},
				},
				// unlocked by ident1 as it is not expired
				inputIDs[1]: vm.OutputWithCreationTime{
					Output: &iotago.BasicOutput{
						Amount: 500,
						Conditions: iotago.BasicOutputUnlockConditions{
							&iotago.AddressUnlockCondition{Address: ident1},
							&iotago.StorageDepositReturnUnlockCondition{
								ReturnAddress: ident2,
								Amount:        420,
							},
							&iotago.ExpirationUnlockCondition{
								ReturnAddress: ident2,
								SlotIndex:     30,
							},
						},
					},
				},
				// unlocked by ident2 as it is expired
				inputIDs[2]: vm.OutputWithCreationTime{
					Output: &iotago.BasicOutput{
						Amount: 500,
						Conditions: iotago.BasicOutputUnlockConditions{
							&iotago.AddressUnlockCondition{Address: ident1},
							&iotago.StorageDepositReturnUnlockCondition{
								ReturnAddress: ident2,
								Amount:        420,
							},
							&iotago.ExpirationUnlockCondition{
								ReturnAddress: ident2,
								SlotIndex:     2,
							},
						},
					},
				},
			}

			creationSlot := iotago.SlotIndex(5)
			essence := &iotago.TransactionEssence{
				Inputs: inputIDs.UTXOInputs(),
				Outputs: iotago.TxEssenceOutputs{
					&iotago.BasicOutput{
						Amount: 180,
						Conditions: iotago.BasicOutputUnlockConditions{
							&iotago.AddressUnlockCondition{Address: tpkg.RandEd25519Address()},
						},
					},
					&iotago.BasicOutput{
						// return via ident1 + reclaim
						Amount: 420 + 500,
						Conditions: iotago.BasicOutputUnlockConditions{
							&iotago.AddressUnlockCondition{Address: ident2},
						},
					},
				},
				CreationTime: creationSlot,
			}
			sigs, err := essence.Sign(testAPI, inputIDs.OrderedSet(inputs.OutputSet()).MustCommitment(testAPI), ident1AddrKeys, ident2AddrKeys)
			require.NoError(t, err)

			return test{
				name: "ok",
				vmParams: &vm.Params{
					API: testAPI,
				},
				resolvedInputs: vm.ResolvedInputs{
					InputSet: inputs,
					CommitmentInput: &iotago.Commitment{
						Index: creationSlot,
					},
				},
				tx: &iotago.Transaction{
					Essence: essence,
					Unlocks: iotago.Unlocks{
						&iotago.SignatureUnlock{Signature: sigs[0]},
						&iotago.ReferenceUnlock{Reference: 0},
						&iotago.SignatureUnlock{Signature: sigs[1]},
					},
				},
				wantErr: nil,
			}
		}(),
		func() test {
			_, ident1, ident1AddrKeys := tpkg.RandEd25519Identity()
			_, ident2, _ := tpkg.RandEd25519Identity()
			inputIDs := tpkg.RandOutputIDs(1)

			inputs := vm.InputSet{
				inputIDs[0]: vm.OutputWithCreationTime{
					Output: &iotago.BasicOutput{
						Amount: 1000,
						Conditions: iotago.BasicOutputUnlockConditions{
							&iotago.AddressUnlockCondition{Address: ident1},
							&iotago.StorageDepositReturnUnlockCondition{
								ReturnAddress: ident2,
								Amount:        420,
							},
						},
					},
				},
			}

			essence := &iotago.TransactionEssence{
				Inputs: inputIDs.UTXOInputs(),
				Outputs: iotago.TxEssenceOutputs{
					&iotago.BasicOutput{
						// returns 200 to ident2
						Amount: 200,
						Conditions: iotago.BasicOutputUnlockConditions{
							&iotago.AddressUnlockCondition{Address: ident2},
						},
					},
					&iotago.BasicOutput{
						// returns 221 to ident2
						Amount: 221,
						Conditions: iotago.BasicOutputUnlockConditions{
							&iotago.AddressUnlockCondition{Address: ident2},
						},
					},
					&iotago.BasicOutput{
						// remainder to random address
						Amount: 579,
						Conditions: iotago.BasicOutputUnlockConditions{
							&iotago.AddressUnlockCondition{Address: tpkg.RandEd25519Address()},
						},
					},
				},
			}
			sigs, err := essence.Sign(testAPI, inputIDs.OrderedSet(inputs.OutputSet()).MustCommitment(testAPI), ident1AddrKeys)
			require.NoError(t, err)

			return test{
				name: "ok - more storage deposit returned via more outputs",
				vmParams: &vm.Params{
					API: testAPI,
				},
				resolvedInputs: vm.ResolvedInputs{InputSet: inputs},
				tx: &iotago.Transaction{
					Essence: essence,
					Unlocks: iotago.Unlocks{
						&iotago.SignatureUnlock{Signature: sigs[0]},
					},
				},
				wantErr: nil,
			}
		}(),
		func() test {
			_, ident1, ident1AddrKeys := tpkg.RandEd25519Identity()
			inputIDs := tpkg.RandOutputIDs(1)

			inputs := vm.InputSet{
				inputIDs[0]: vm.OutputWithCreationTime{
					Output: &iotago.BasicOutput{
						Amount: 50,
						Conditions: iotago.BasicOutputUnlockConditions{
							&iotago.AddressUnlockCondition{Address: ident1},
						},
					},
				},
			}

			essence := &iotago.TransactionEssence{
				Inputs: inputIDs.UTXOInputs(),
				Outputs: iotago.TxEssenceOutputs{
					&iotago.BasicOutput{
						Amount: 100,
						Conditions: iotago.BasicOutputUnlockConditions{
							&iotago.AddressUnlockCondition{Address: tpkg.RandEd25519Address()},
						},
					},
				},
				CreationTime: 5,
			}
			sigs, err := essence.Sign(testAPI, inputIDs.OrderedSet(inputs.OutputSet()).MustCommitment(testAPI), ident1AddrKeys)
			require.NoError(t, err)

			return test{
				name: "fail - unbalanced, more on output than input",
				vmParams: &vm.Params{
					API: testAPI,
				},
				resolvedInputs: vm.ResolvedInputs{InputSet: inputs},
				tx: &iotago.Transaction{
					Essence: essence,
					Unlocks: iotago.Unlocks{
						&iotago.SignatureUnlock{Signature: sigs[0]},
					},
				},
				wantErr: iotago.ErrInputOutputSumMismatch,
			}
		}(),
		func() test {
			_, ident1, ident1AddrKeys := tpkg.RandEd25519Identity()
			inputIDs := tpkg.RandOutputIDs(1)

			inputs := vm.InputSet{
				inputIDs[0]: vm.OutputWithCreationTime{
					Output: &iotago.BasicOutput{
						Amount: 100,
						Conditions: iotago.BasicOutputUnlockConditions{
							&iotago.AddressUnlockCondition{Address: ident1},
						},
					},
				},
			}

			essence := &iotago.TransactionEssence{
				Inputs: inputIDs.UTXOInputs(),
				Outputs: iotago.TxEssenceOutputs{
					&iotago.BasicOutput{
						Amount: 50,
						Conditions: iotago.BasicOutputUnlockConditions{
							&iotago.AddressUnlockCondition{Address: tpkg.RandEd25519Address()},
						},
					},
				},
				CreationTime: 5,
			}
			sigs, err := essence.Sign(testAPI, inputIDs.OrderedSet(inputs.OutputSet()).MustCommitment(testAPI), ident1AddrKeys)
			require.NoError(t, err)

			return test{
				name: "fail - unbalanced, more on input than output",
				vmParams: &vm.Params{
					API: testAPI,
				},
				resolvedInputs: vm.ResolvedInputs{InputSet: inputs},
				tx: &iotago.Transaction{
					Essence: essence,
					Unlocks: iotago.Unlocks{
						&iotago.SignatureUnlock{Signature: sigs[0]},
					},
				},
				wantErr: iotago.ErrInputOutputSumMismatch,
			}
		}(),
		func() test {
			_, ident1, ident1AddrKeys := tpkg.RandEd25519Identity()
			_, ident2, _ := tpkg.RandEd25519Identity()
			inputIDs := tpkg.RandOutputIDs(1)

			inputs := vm.InputSet{
				inputIDs[0]: vm.OutputWithCreationTime{
					Output: &iotago.BasicOutput{
						Amount: 500,
						Conditions: iotago.BasicOutputUnlockConditions{
							&iotago.AddressUnlockCondition{Address: ident1},
							&iotago.StorageDepositReturnUnlockCondition{
								ReturnAddress: ident2,
								Amount:        420,
							},
							// not yet expired, so ident1 needs to unlock
							&iotago.ExpirationUnlockCondition{
								ReturnAddress: ident2,
								SlotIndex:     30,
							},
						},
					},
				},
			}

			creationSlot := iotago.SlotIndex(5)
			essence := &iotago.TransactionEssence{
				Inputs: inputIDs.UTXOInputs(),
				Outputs: iotago.TxEssenceOutputs{
					&iotago.BasicOutput{
						Amount: 500,
						Conditions: iotago.BasicOutputUnlockConditions{
							&iotago.AddressUnlockCondition{Address: ident1},
						},
					},
				},
				CreationTime: creationSlot,
			}
			sigs, err := essence.Sign(testAPI, inputIDs.OrderedSet(inputs.OutputSet()).MustCommitment(testAPI), ident1AddrKeys)
			require.NoError(t, err)

			return test{
				name: "fail - return not fulfilled",
				vmParams: &vm.Params{
					API: testAPI,
				},
				resolvedInputs: vm.ResolvedInputs{
					InputSet: inputs,
					CommitmentInput: &iotago.Commitment{
						Index: creationSlot,
					},
				},
				tx: &iotago.Transaction{
					Essence: essence,
					Unlocks: iotago.Unlocks{
						&iotago.SignatureUnlock{Signature: sigs[0]},
					},
				},
				wantErr: iotago.ErrReturnAmountNotFulFilled,
			}
		}(),
		func() test {
			_, ident1, ident1AddrKeys := tpkg.RandEd25519Identity()
			_, ident2, _ := tpkg.RandEd25519Identity()
			inputIDs := tpkg.RandOutputIDs(1)

			inputs := vm.InputSet{
				inputIDs[0]: vm.OutputWithCreationTime{
					Output: &iotago.BasicOutput{
						Amount: 500,
						Conditions: iotago.BasicOutputUnlockConditions{
							&iotago.AddressUnlockCondition{Address: ident1},
							&iotago.StorageDepositReturnUnlockCondition{
								ReturnAddress: ident2,
								Amount:        420,
							},
						},
					},
				},
			}

			essence := &iotago.TransactionEssence{
				Inputs: inputIDs.UTXOInputs(),
				Outputs: iotago.TxEssenceOutputs{
					&iotago.BasicOutput{
						Amount: 80,
						Conditions: iotago.BasicOutputUnlockConditions{
							&iotago.AddressUnlockCondition{Address: ident1},
						},
					},
					&iotago.NFTOutput{
						Amount: 420,
						Conditions: iotago.NFTOutputUnlockConditions{
							&iotago.AddressUnlockCondition{Address: ident2},
						},
					},
				},
			}
			sigs, err := essence.Sign(testAPI, inputIDs.OrderedSet(inputs.OutputSet()).MustCommitment(testAPI), ident1AddrKeys)
			require.NoError(t, err)

			return test{
				name: "fail - storage deposit return not basic output",
				vmParams: &vm.Params{
					API: testAPI,
				},
				resolvedInputs: vm.ResolvedInputs{InputSet: inputs},
				tx: &iotago.Transaction{
					Essence: essence,
					Unlocks: iotago.Unlocks{
						&iotago.SignatureUnlock{Signature: sigs[0]},
					},
				},
				wantErr: iotago.ErrReturnAmountNotFulFilled,
			}
		}(),
		func() test {
			_, ident1, ident1AddrKeys := tpkg.RandEd25519Identity()
			_, ident2, _ := tpkg.RandEd25519Identity()
			inputIDs := tpkg.RandOutputIDs(1)

			inputs := vm.InputSet{
				inputIDs[0]: vm.OutputWithCreationTime{
					Output: &iotago.BasicOutput{
						Amount: 500,
						Conditions: iotago.BasicOutputUnlockConditions{
							&iotago.AddressUnlockCondition{Address: ident1},
							&iotago.StorageDepositReturnUnlockCondition{
								ReturnAddress: ident2,
								Amount:        420,
							},
						},
					},
				},
			}

			essence := &iotago.TransactionEssence{
				Inputs: inputIDs.UTXOInputs(),
				Outputs: iotago.TxEssenceOutputs{
					&iotago.BasicOutput{
						Amount: 80,
						Conditions: iotago.BasicOutputUnlockConditions{
							&iotago.AddressUnlockCondition{Address: ident1},
						},
					},
					&iotago.BasicOutput{
						Amount: 420,
						Conditions: iotago.BasicOutputUnlockConditions{
							&iotago.AddressUnlockCondition{Address: ident2},
							&iotago.ExpirationUnlockCondition{
								ReturnAddress: ident1,
								SlotIndex:     10,
							},
						},
					},
				},
			}
			sigs, err := essence.Sign(testAPI, inputIDs.OrderedSet(inputs.OutputSet()).MustCommitment(testAPI), ident1AddrKeys)
			require.NoError(t, err)

			return test{
				name: "fail - storage deposit return has additional unlocks",
				vmParams: &vm.Params{
					API: testAPI,
				},
				resolvedInputs: vm.ResolvedInputs{InputSet: inputs},
				tx: &iotago.Transaction{
					Essence: essence,
					Unlocks: iotago.Unlocks{
						&iotago.SignatureUnlock{Signature: sigs[0]},
					},
				},
				wantErr: iotago.ErrReturnAmountNotFulFilled,
			}
		}(),
		func() test {
			_, ident1, ident1AddrKeys := tpkg.RandEd25519Identity()
			_, ident2, _ := tpkg.RandEd25519Identity()
			inputIDs := tpkg.RandOutputIDs(1)

			inputs := vm.InputSet{
				inputIDs[0]: vm.OutputWithCreationTime{
					Output: &iotago.BasicOutput{
						Amount: 500,
						Conditions: iotago.BasicOutputUnlockConditions{
							&iotago.AddressUnlockCondition{Address: ident1},
							&iotago.StorageDepositReturnUnlockCondition{
								ReturnAddress: ident2,
								Amount:        420,
							},
						},
					},
				},
			}

			essence := &iotago.TransactionEssence{
				Inputs: inputIDs.UTXOInputs(),
				Outputs: iotago.TxEssenceOutputs{
					&iotago.BasicOutput{
						Amount: 80,
						Conditions: iotago.BasicOutputUnlockConditions{
							&iotago.AddressUnlockCondition{Address: ident1},
						},
					},
					&iotago.BasicOutput{
						Amount: 420,
						Conditions: iotago.BasicOutputUnlockConditions{
							&iotago.AddressUnlockCondition{Address: ident2},
						},
						Features: iotago.BasicOutputFeatures{
							&iotago.MetadataFeature{Data: []byte("foo")},
						},
					},
				},
			}
			sigs, err := essence.Sign(testAPI, inputIDs.OrderedSet(inputs.OutputSet()).MustCommitment(testAPI), ident1AddrKeys)
			require.NoError(t, err)

			return test{
				name: "fail - storage deposit return has feature",
				vmParams: &vm.Params{
					API: testAPI,
				},
				resolvedInputs: vm.ResolvedInputs{InputSet: inputs},
				tx: &iotago.Transaction{
					Essence: essence,
					Unlocks: iotago.Unlocks{
						&iotago.SignatureUnlock{Signature: sigs[0]},
					},
				},
				wantErr: iotago.ErrReturnAmountNotFulFilled,
			}
		}(),
		func() test {
			_, ident1, ident1AddrKeys := tpkg.RandEd25519Identity()
			_, ident2, _ := tpkg.RandEd25519Identity()
			inputIDs := tpkg.RandOutputIDs(1)
			ntId := tpkg.Rand38ByteArray()

			inputs := vm.InputSet{
				inputIDs[0]: vm.OutputWithCreationTime{
					Output: &iotago.BasicOutput{
						Amount: 500,
						NativeTokens: iotago.NativeTokens{
							&iotago.NativeToken{
								ID:     ntId,
								Amount: new(big.Int).SetUint64(1000),
							},
						},
						Conditions: iotago.BasicOutputUnlockConditions{
							&iotago.AddressUnlockCondition{Address: ident1},
							&iotago.StorageDepositReturnUnlockCondition{
								ReturnAddress: ident2,
								Amount:        420,
							},
						},
					},
				},
			}

			essence := &iotago.TransactionEssence{
				Inputs: inputIDs.UTXOInputs(),
				Outputs: iotago.TxEssenceOutputs{
					&iotago.BasicOutput{
						Amount: 80,
						Conditions: iotago.BasicOutputUnlockConditions{
							&iotago.AddressUnlockCondition{Address: ident1},
						},
					},
					&iotago.BasicOutput{
						Amount: 420,
						NativeTokens: iotago.NativeTokens{
							&iotago.NativeToken{
								ID:     ntId,
								Amount: new(big.Int).SetUint64(1000),
							},
						},
						Conditions: iotago.BasicOutputUnlockConditions{
							&iotago.AddressUnlockCondition{Address: ident2},
						},
					},
				},
			}
			sigs, err := essence.Sign(testAPI, inputIDs.OrderedSet(inputs.OutputSet()).MustCommitment(testAPI), ident1AddrKeys)
			require.NoError(t, err)

			return test{
				name: "fail - storage deposit return has native tokens",
				vmParams: &vm.Params{
					API: testAPI,
				},
				resolvedInputs: vm.ResolvedInputs{InputSet: inputs},
				tx: &iotago.Transaction{
					Essence: essence,
					Unlocks: iotago.Unlocks{
						&iotago.SignatureUnlock{Signature: sigs[0]},
					},
				},
				wantErr: iotago.ErrReturnAmountNotFulFilled,
			}
		}(),
	}
	for _, tt := range tests {
		t.Run(tt.name, func(t *testing.T) {
			err := stardustVM.Execute(tt.tx, tt.vmParams, tt.resolvedInputs, vm.ExecFuncInputUnlocks(), vm.ExecFuncBalancedDeposit())
			if tt.wantErr != nil {
				require.ErrorIs(t, err, tt.wantErr)
				return
			}

			require.NoError(t, err)
		})
	}
}

func TestTxSemanticNativeTokens(t *testing.T) {
	foundryAccountIdent := tpkg.RandAccountAddress()
	foundryMaxSupply := new(big.Int).SetInt64(1000)
	foundryMintedSupply := new(big.Int).SetInt64(500)

	inUnrelatedFoundryOutput := &iotago.FoundryOutput{
		Amount:       100,
		SerialNumber: 0,
		TokenScheme: &iotago.SimpleTokenScheme{
			MintedTokens:  foundryMintedSupply,
			MeltedTokens:  big.NewInt(0),
			MaximumSupply: foundryMaxSupply,
		},
		Conditions: iotago.FoundryOutputUnlockConditions{
			&iotago.ImmutableAccountUnlockCondition{Address: foundryAccountIdent},
		},
	}

	outUnrelatedFoundryOutput := &iotago.FoundryOutput{
		Amount:       100,
		SerialNumber: 0,
		TokenScheme: &iotago.SimpleTokenScheme{
			MintedTokens:  foundryMintedSupply,
			MeltedTokens:  big.NewInt(0),
			MaximumSupply: foundryMaxSupply,
		},
		Conditions: iotago.FoundryOutputUnlockConditions{
			&iotago.ImmutableAccountUnlockCondition{Address: foundryAccountIdent},
		},
	}

	type test struct {
		name           string
		vmParams       *vm.Params
		resolvedInputs vm.ResolvedInputs
		tx             *iotago.Transaction
		wantErr        error
	}
	tests := []test{
		func() test {
			inputIDs := tpkg.RandOutputIDs(2)

			ntCount := 10
			nativeTokens := tpkg.RandSortNativeTokens(ntCount)

			inputs := vm.InputSet{
				inputIDs[0]: vm.OutputWithCreationTime{
					Output: &iotago.BasicOutput{
						Amount:       100,
						NativeTokens: nativeTokens[:ntCount/2],
						Conditions: iotago.BasicOutputUnlockConditions{
							&iotago.AddressUnlockCondition{Address: tpkg.RandEd25519Address()},
						},
					},
				},
				inputIDs[1]: vm.OutputWithCreationTime{
					Output: &iotago.BasicOutput{
						Amount:       100,
						NativeTokens: nativeTokens[ntCount/2:],
						Conditions: iotago.BasicOutputUnlockConditions{
							&iotago.AddressUnlockCondition{Address: tpkg.RandEd25519Address()},
						},
					},
				},
			}

			essence := &iotago.TransactionEssence{
				Inputs: inputIDs.UTXOInputs(),
				Outputs: iotago.TxEssenceOutputs{
					&iotago.BasicOutput{
						Amount:       200,
						NativeTokens: nativeTokens,
						Conditions: iotago.BasicOutputUnlockConditions{
							&iotago.AddressUnlockCondition{Address: tpkg.RandEd25519Address()},
						},
					},
				},
			}

			return test{
				name: "ok",
				vmParams: &vm.Params{
					API: testAPI,
				},
				resolvedInputs: vm.ResolvedInputs{InputSet: inputs},
				tx: &iotago.Transaction{
					Essence: essence,
					Unlocks: iotago.Unlocks{},
				},
				wantErr: nil,
			}
		}(),
		func() test {
			inputIDs := tpkg.RandOutputIDs(iotago.MaxNativeTokensCount)
			nativeToken := tpkg.RandNativeToken()

			inputs := vm.InputSet{}
			for i := 0; i < iotago.MaxNativeTokensCount; i++ {
				inputs[inputIDs[i]] = vm.OutputWithCreationTime{
					Output: &iotago.BasicOutput{
						Amount: 100,
						NativeTokens: []*iotago.NativeToken{
							{
								ID:     nativeToken.ID,
								Amount: big.NewInt(1),
							},
						},
						Conditions: iotago.BasicOutputUnlockConditions{
							&iotago.AddressUnlockCondition{Address: tpkg.RandEd25519Address()},
						},
					},
				}
			}

			essence := &iotago.TransactionEssence{
				Inputs: inputIDs.UTXOInputs(),
				Outputs: iotago.TxEssenceOutputs{
					&iotago.BasicOutput{
						Amount: 200,
						NativeTokens: []*iotago.NativeToken{
							{
								ID:     nativeToken.ID,
								Amount: big.NewInt(iotago.MaxNativeTokensCount),
							},
						},
						Conditions: iotago.BasicOutputUnlockConditions{
							&iotago.AddressUnlockCondition{Address: tpkg.RandEd25519Address()},
						},
					},
				},
			}

			return test{
				name: "ok - exceeds limit (in+out) but same native token",
				vmParams: &vm.Params{
					API: testAPI,
				},
				resolvedInputs: vm.ResolvedInputs{InputSet: inputs},
				tx: &iotago.Transaction{
					Essence: essence,
					Unlocks: iotago.Unlocks{},
				},
				wantErr: nil,
			}
		}(),
		func() test {
			inputIDs := tpkg.RandOutputIDs(1)

			inCount := 20
			outCount := 250

			inputs := vm.InputSet{
				inputIDs[0]: vm.OutputWithCreationTime{
					Output: &iotago.BasicOutput{
						Amount:       100,
						NativeTokens: tpkg.RandSortNativeTokens(inCount),
						Conditions: iotago.BasicOutputUnlockConditions{
							&iotago.AddressUnlockCondition{Address: tpkg.RandEd25519Address()},
						},
					},
				},
			}

			essence := &iotago.TransactionEssence{
				Inputs: inputIDs.UTXOInputs(),
				Outputs: iotago.TxEssenceOutputs{
					&iotago.BasicOutput{
						Amount:       200,
						NativeTokens: tpkg.RandSortNativeTokens(outCount),
						Conditions: iotago.BasicOutputUnlockConditions{
							&iotago.AddressUnlockCondition{Address: tpkg.RandEd25519Address()},
						},
					},
				},
			}

			return test{
				name: "fail - exceeds limit (in+out)",
				vmParams: &vm.Params{
					API: testAPI,
				},
				resolvedInputs: vm.ResolvedInputs{InputSet: inputs},
				tx: &iotago.Transaction{
					Essence: essence,
					Unlocks: iotago.Unlocks{},
				},
				wantErr: iotago.ErrMaxNativeTokensCountExceeded,
			}
		}(),
		func() test {
			numDistinctNTs := iotago.MaxNativeTokensCount + 1
			inputIDs := tpkg.RandOutputIDs(uint16(numDistinctNTs))

			inputs := vm.InputSet{}
			for i := 0; i < numDistinctNTs; i++ {
				inputs[inputIDs[i]] = vm.OutputWithCreationTime{
					Output: &iotago.BasicOutput{
						Amount:       100,
						NativeTokens: tpkg.RandSortNativeTokens(1),
						Conditions: iotago.BasicOutputUnlockConditions{
							&iotago.AddressUnlockCondition{Address: tpkg.RandEd25519Address()},
						},
					},
				}
			}

			essence := &iotago.TransactionEssence{
				Inputs: inputIDs.UTXOInputs(),
				Outputs: iotago.TxEssenceOutputs{
					&iotago.BasicOutput{
						Amount: 100 * iotago.BaseToken(numDistinctNTs),
						Conditions: iotago.BasicOutputUnlockConditions{
							&iotago.AddressUnlockCondition{Address: tpkg.RandEd25519Address()},
						},
					},
				},
			}

			return test{
				name: "fail - too many on input side already",
				vmParams: &vm.Params{
					API: testAPI,
				},
				resolvedInputs: vm.ResolvedInputs{InputSet: inputs},
				tx: &iotago.Transaction{
					Essence: essence,
					Unlocks: iotago.Unlocks{},
				},
				wantErr: iotago.ErrMaxNativeTokensCountExceeded,
			}
		}(),
		func() test {
			numDistinctNTs := iotago.MaxNativeTokensCount + 1
			tokens := tpkg.RandSortNativeTokens(numDistinctNTs)
			inputIDs := tpkg.RandOutputIDs(uint16(numDistinctNTs))

			inputs := vm.InputSet{}
			for i := 0; i < numDistinctNTs; i++ {
				inputs[inputIDs[i]] = vm.OutputWithCreationTime{
					Output: &iotago.BasicOutput{
						Amount: 100,
						Conditions: iotago.BasicOutputUnlockConditions{
							&iotago.AddressUnlockCondition{Address: tpkg.RandEd25519Address()},
						},
					},
				}
			}

			outs := make(iotago.TxEssenceOutputs, numDistinctNTs)
			for i := range outs {
				outs[i] = &iotago.BasicOutput{
					Amount:       100,
					NativeTokens: iotago.NativeTokens{tokens[i]},
					Conditions: iotago.BasicOutputUnlockConditions{
						&iotago.AddressUnlockCondition{Address: tpkg.RandEd25519Address()},
					},
				}
			}

			essence := &iotago.TransactionEssence{
				Inputs:  inputIDs.UTXOInputs(),
				Outputs: outs,
			}

			return test{
				name: "fail - too many on output side already",
				vmParams: &vm.Params{
					API: testAPI,
				},
				resolvedInputs: vm.ResolvedInputs{InputSet: inputs},
				tx: &iotago.Transaction{
					Essence: essence,
					Unlocks: iotago.Unlocks{},
				},
				wantErr: iotago.ErrMaxNativeTokensCountExceeded,
			}
		}(),
		func() test {
			numDistinctNTs := iotago.MaxNativeTokensCount
			tokens := tpkg.RandSortNativeTokens(numDistinctNTs)
			inputIDs := tpkg.RandOutputIDs(iotago.MaxInputsCount)

			inputs := vm.InputSet{}
			for i := 0; i < iotago.MaxInputsCount; i++ {
				inputs[inputIDs[i]] = vm.OutputWithCreationTime{
					Output: &iotago.BasicOutput{
						Amount:       100,
						NativeTokens: tokens,
						Conditions: iotago.BasicOutputUnlockConditions{
							&iotago.AddressUnlockCondition{Address: tpkg.RandEd25519Address()},
						},
					},
				}
			}

			outputs := make(iotago.TxEssenceOutputs, iotago.MaxOutputsCount)
			for i := range outputs {
				outputs[i] = &iotago.BasicOutput{
					Amount:       100,
					NativeTokens: tokens,
					Conditions: iotago.BasicOutputUnlockConditions{
						&iotago.AddressUnlockCondition{Address: tpkg.RandEd25519Address()},
					},
				}
			}

			essence := &iotago.TransactionEssence{
				Inputs:  inputIDs.UTXOInputs(),
				Outputs: outputs,
			}

			return test{
				name: "ok - most possible tokens in a tx",
				vmParams: &vm.Params{
					API: testAPI,
				},
				resolvedInputs: vm.ResolvedInputs{InputSet: inputs},
				tx: &iotago.Transaction{
					Essence: essence,
					Unlocks: iotago.Unlocks{},
				},
				wantErr: nil,
			}
		}(),
		func() test {
			numDistinctNTs := iotago.MaxNativeTokensCount
			tokens := tpkg.RandSortNativeTokens(numDistinctNTs)
			inputIDs := tpkg.RandOutputIDs(iotago.MaxInputsCount)

			inputs := vm.InputSet{}
			for i := 0; i < iotago.MaxInputsCount; i++ {
				inputs[inputIDs[i]] = vm.OutputWithCreationTime{
					Output: &iotago.BasicOutput{
						Amount:       100,
						NativeTokens: tokens,
						Conditions: iotago.BasicOutputUnlockConditions{
							&iotago.AddressUnlockCondition{Address: tpkg.RandEd25519Address()},
						},
					},
				}
			}

			outputs := make(iotago.TxEssenceOutputs, iotago.MaxOutputsCount)
			for i := range outputs {
				outputs[i] = &iotago.BasicOutput{
					Amount:       100,
					NativeTokens: tokens,
					Conditions: iotago.BasicOutputUnlockConditions{
						&iotago.AddressUnlockCondition{Address: tpkg.RandEd25519Address()},
					},
				}
			}

			// add one more distinct native token to the last output
			oneMore := tokens.Clone()
			oneMore[len(oneMore)-1] = tpkg.RandNativeToken()

			outputs[iotago.MaxOutputsCount-1] = &iotago.BasicOutput{
				Amount:       100,
				NativeTokens: oneMore,
				Conditions: iotago.BasicOutputUnlockConditions{
					&iotago.AddressUnlockCondition{Address: tpkg.RandEd25519Address()},
				},
			}

			essence := &iotago.TransactionEssence{
				Inputs:  inputIDs.UTXOInputs(),
				Outputs: outputs,
			}

			return test{
				name: "fail - max nt count just exceeded",
				vmParams: &vm.Params{
					API: testAPI,
				},
				resolvedInputs: vm.ResolvedInputs{InputSet: inputs},
				tx: &iotago.Transaction{
					Essence: essence,
					Unlocks: iotago.Unlocks{},
				},
				wantErr: iotago.ErrMaxNativeTokensCountExceeded,
			}
		}(),
		func() test {
			inputIDs := tpkg.RandOutputIDs(1)

			ntCount := 10
			nativeTokens := tpkg.RandSortNativeTokens(ntCount)

			inputs := vm.InputSet{
				inputIDs[0]: vm.OutputWithCreationTime{
					Output: &iotago.BasicOutput{
						Amount:       100,
						NativeTokens: nativeTokens,
						Conditions: iotago.BasicOutputUnlockConditions{
							&iotago.AddressUnlockCondition{Address: tpkg.RandEd25519Address()},
						},
					},
				},
			}

			// unbalance by making one token be excess on the output side
			cpyNativeTokens := nativeTokens.Clone()
			amountToModify := cpyNativeTokens[ntCount/2].Amount
			amountToModify.Add(amountToModify, big.NewInt(1))

			essence := &iotago.TransactionEssence{
				Inputs: inputIDs.UTXOInputs(),
				Outputs: iotago.TxEssenceOutputs{
					&iotago.BasicOutput{
						Amount:       100,
						NativeTokens: cpyNativeTokens,
						Conditions: iotago.BasicOutputUnlockConditions{
							&iotago.AddressUnlockCondition{Address: tpkg.RandEd25519Address()},
						},
					},
				},
			}

			return test{
				name: "fail - unbalanced on output",
				vmParams: &vm.Params{
					API: testAPI,
				},
				resolvedInputs: vm.ResolvedInputs{InputSet: inputs},
				tx: &iotago.Transaction{
					Essence: essence,
					Unlocks: iotago.Unlocks{},
				},
				wantErr: iotago.ErrNativeTokenSumUnbalanced,
			}
		}(),
		func() test {
			inputIDs := tpkg.RandOutputIDs(3)

			ntCount := 20
			nativeTokens := tpkg.RandSortNativeTokens(ntCount)

			inputs := vm.InputSet{
				inputIDs[0]: vm.OutputWithCreationTime{
					Output: &iotago.BasicOutput{
						Amount:       100,
						NativeTokens: nativeTokens[:ntCount/2],
						Conditions: iotago.BasicOutputUnlockConditions{
							&iotago.AddressUnlockCondition{Address: tpkg.RandEd25519Address()},
						},
					},
				},
				inputIDs[1]: vm.OutputWithCreationTime{
					Output: &iotago.BasicOutput{
						Amount:       100,
						NativeTokens: nativeTokens[ntCount/2:],
						Conditions: iotago.BasicOutputUnlockConditions{
							&iotago.AddressUnlockCondition{Address: tpkg.RandEd25519Address()},
						},
					},
				},
				inputIDs[2]: vm.OutputWithCreationTime{
					Output: inUnrelatedFoundryOutput,
				},
			}

			// add a new token to the output side
			cpyNativeTokens := nativeTokens.Clone()
			cpyNativeTokens = append(cpyNativeTokens, tpkg.RandNativeToken())

			essence := &iotago.TransactionEssence{
				Inputs: inputIDs.UTXOInputs(),
				Outputs: iotago.TxEssenceOutputs{
					&iotago.BasicOutput{
						Amount:       100,
						NativeTokens: cpyNativeTokens[:ntCount/2],
						Conditions: iotago.BasicOutputUnlockConditions{
							&iotago.AddressUnlockCondition{Address: tpkg.RandEd25519Address()},
						},
					},
					&iotago.BasicOutput{
						Amount:       100,
						NativeTokens: cpyNativeTokens[ntCount/2:],
						Conditions: iotago.BasicOutputUnlockConditions{
							&iotago.AddressUnlockCondition{Address: tpkg.RandEd25519Address()},
						},
					},
					outUnrelatedFoundryOutput,
				},
			}

			return test{
				name: "fail - unbalanced with unrelated foundry in term of new output tokens",
				vmParams: &vm.Params{
					API: testAPI,
				},
				resolvedInputs: vm.ResolvedInputs{InputSet: inputs},
				tx: &iotago.Transaction{
					Essence: essence,
					Unlocks: iotago.Unlocks{},
				},
				wantErr: iotago.ErrNativeTokenSumUnbalanced,
			}
		}(),
	}

	for _, tt := range tests {
		t.Run(tt.name, func(t *testing.T) {
			err := stardustVM.Execute(tt.tx, tt.vmParams, tt.resolvedInputs, vm.ExecFuncBalancedNativeTokens())
			if tt.wantErr != nil {
				require.ErrorIs(t, err, tt.wantErr)
				return
			}

			require.NoError(t, err)
		})
	}
}

func TestTxSemanticOutputsSender(t *testing.T) {
	type test struct {
		name           string
		vmParams       *vm.Params
		resolvedInputs vm.ResolvedInputs
		tx             *iotago.Transaction
		wantErr        error
	}
	tests := []test{
		func() test {
			_, ident1, ident1AddrKeys := tpkg.RandEd25519Identity()
			inputIDs := tpkg.RandOutputIDs(2)
			nftAddr := tpkg.RandNFTAddress()

			inputs := vm.InputSet{
				inputIDs[0]: vm.OutputWithCreationTime{
					Output: &iotago.BasicOutput{
						Amount: 100,
						Conditions: iotago.BasicOutputUnlockConditions{
							&iotago.AddressUnlockCondition{Address: ident1},
						},
					},
				},
				inputIDs[1]: vm.OutputWithCreationTime{
					Output: &iotago.NFTOutput{
						Amount: 100,
						NFTID:  nftAddr.NFTID(),
						Conditions: iotago.NFTOutputUnlockConditions{
							&iotago.AddressUnlockCondition{Address: ident1},
						},
					},
				},
			}

			essence := &iotago.TransactionEssence{
				Inputs: inputIDs.UTXOInputs(),
				Outputs: iotago.TxEssenceOutputs{
					// sender is an Ed25519 address
					&iotago.BasicOutput{
						Amount: 1337,
						Conditions: iotago.BasicOutputUnlockConditions{
							&iotago.AddressUnlockCondition{Address: tpkg.RandEd25519Address()},
						},
						Features: iotago.BasicOutputFeatures{
							&iotago.SenderFeature{Address: ident1},
						},
					},
					&iotago.AccountOutput{
						Amount: 1337,
						Conditions: iotago.AccountOutputUnlockConditions{
							&iotago.StateControllerAddressUnlockCondition{Address: ident1},
							&iotago.GovernorAddressUnlockCondition{Address: ident1},
						},
						Features: iotago.AccountOutputFeatures{
							&iotago.SenderFeature{Address: ident1},
						},
					},
					&iotago.NFTOutput{
						Amount: 1337,
						Conditions: iotago.NFTOutputUnlockConditions{
							&iotago.AddressUnlockCondition{Address: tpkg.RandEd25519Address()},
						},
						Features: iotago.NFTOutputFeatures{
							&iotago.SenderFeature{Address: ident1},
						},
					},
					// sender is an NFT address
					&iotago.BasicOutput{
						Amount: 1337,
						Conditions: iotago.BasicOutputUnlockConditions{
							&iotago.AddressUnlockCondition{Address: tpkg.RandEd25519Address()},
						},
						Features: iotago.BasicOutputFeatures{
							&iotago.SenderFeature{Address: nftAddr},
						},
					},
					&iotago.AccountOutput{
						Amount: 1337,
						Conditions: iotago.AccountOutputUnlockConditions{
							&iotago.StateControllerAddressUnlockCondition{Address: ident1},
							&iotago.GovernorAddressUnlockCondition{Address: ident1},
						},
						Features: iotago.AccountOutputFeatures{
							&iotago.SenderFeature{Address: nftAddr},
						},
					},
					&iotago.NFTOutput{
						Amount: 1337,
						Conditions: iotago.NFTOutputUnlockConditions{
							&iotago.AddressUnlockCondition{Address: tpkg.RandEd25519Address()},
						},
						Features: iotago.NFTOutputFeatures{
							&iotago.SenderFeature{Address: nftAddr},
						},
					},
				},
			}
			sigs, err := essence.Sign(testAPI, inputIDs.OrderedSet(inputs.OutputSet()).MustCommitment(testAPI), ident1AddrKeys)
			require.NoError(t, err)

			return test{
				name: "ok",
				vmParams: &vm.Params{
					API: testAPI,
				},
				resolvedInputs: vm.ResolvedInputs{InputSet: inputs},
				tx: &iotago.Transaction{
					Essence: essence,
					Unlocks: iotago.Unlocks{
						&iotago.SignatureUnlock{Signature: sigs[0]},
						&iotago.ReferenceUnlock{Reference: 0},
					},
				},
				wantErr: nil,
			}
		}(),
		func() test {
			_, ident1, ident1AddrKeys := tpkg.RandEd25519Identity()
			inputIDs := tpkg.RandOutputIDs(1)

			inputs := vm.InputSet{
				inputIDs[0]: vm.OutputWithCreationTime{
					Output: &iotago.BasicOutput{
						Amount: 100,
						Conditions: iotago.BasicOutputUnlockConditions{
							&iotago.AddressUnlockCondition{Address: ident1},
						},
					},
				},
			}

			essence := &iotago.TransactionEssence{
				Inputs: inputIDs.UTXOInputs(),
				Outputs: iotago.TxEssenceOutputs{
					&iotago.BasicOutput{
						Amount: 1337,
						Conditions: iotago.BasicOutputUnlockConditions{
							&iotago.AddressUnlockCondition{Address: tpkg.RandEd25519Address()},
						},
						Features: iotago.BasicOutputFeatures{
							&iotago.SenderFeature{Address: tpkg.RandEd25519Address()},
						},
					},
				},
			}
			sigs, err := essence.Sign(testAPI, inputIDs.OrderedSet(inputs.OutputSet()).MustCommitment(testAPI), ident1AddrKeys)
			require.NoError(t, err)

			return test{
				name: "fail - sender not unlocked",
				vmParams: &vm.Params{
					API: testAPI,
				},
				resolvedInputs: vm.ResolvedInputs{InputSet: inputs},
				tx: &iotago.Transaction{
					Essence: essence,
					Unlocks: iotago.Unlocks{
						&iotago.SignatureUnlock{Signature: sigs[0]},
					},
				},
				wantErr: iotago.ErrSenderFeatureNotUnlocked,
			}
		}(),
		func() test {
			_, stateController, _ := tpkg.RandEd25519Identity()
			_, governor, governorAddrKeys := tpkg.RandEd25519Identity()
			inputIDs := tpkg.RandOutputIDs(1)
			accountAddr := tpkg.RandAccountAddress()
			accountId := accountAddr.AccountID()

			inputs := vm.InputSet{
				inputIDs[0]: vm.OutputWithCreationTime{
					Output: &iotago.AccountOutput{
						Amount:    100,
						AccountID: accountId,
						Conditions: iotago.AccountOutputUnlockConditions{
							&iotago.StateControllerAddressUnlockCondition{Address: stateController},
							&iotago.GovernorAddressUnlockCondition{Address: governor},
						},
					},
				},
			}

			essence := &iotago.TransactionEssence{
				Inputs: inputIDs.UTXOInputs(),
				Outputs: iotago.TxEssenceOutputs{
					&iotago.AccountOutput{
						Amount:    100,
						AccountID: accountId,
						Conditions: iotago.AccountOutputUnlockConditions{
							&iotago.StateControllerAddressUnlockCondition{Address: stateController},
							&iotago.GovernorAddressUnlockCondition{Address: governor},
						},
						Features: iotago.AccountOutputFeatures{
							&iotago.SenderFeature{Address: accountAddr},
						},
					},
				},
			}
			sigs, err := essence.Sign(testAPI, inputIDs.OrderedSet(inputs.OutputSet()).MustCommitment(testAPI), governorAddrKeys)
			require.NoError(t, err)

			return test{
				name: "fail - sender not unlocked due to governance transition",
				vmParams: &vm.Params{
					API: testAPI,
				},
				resolvedInputs: vm.ResolvedInputs{InputSet: inputs},
				tx: &iotago.Transaction{
					Essence: essence,
					Unlocks: iotago.Unlocks{
						&iotago.SignatureUnlock{Signature: sigs[0]},
					},
				},
				wantErr: iotago.ErrSenderFeatureNotUnlocked,
			}
		}(),
		func() test {
			_, stateController, stateControllerAddrKeys := tpkg.RandEd25519Identity()
			_, governor, _ := tpkg.RandEd25519Identity()
			inputIDs := tpkg.RandOutputIDs(1)
			accountAddr := tpkg.RandAccountAddress()
			accountId := accountAddr.AccountID()
			currentStateIndex := uint32(1)

			inputs := vm.InputSet{
				inputIDs[0]: vm.OutputWithCreationTime{
					Output: &iotago.AccountOutput{
						Amount:     100,
						AccountID:  accountId,
						StateIndex: currentStateIndex,
						Conditions: iotago.AccountOutputUnlockConditions{
							&iotago.StateControllerAddressUnlockCondition{Address: stateController},
							&iotago.GovernorAddressUnlockCondition{Address: governor},
						},
					},
				},
			}

			essence := &iotago.TransactionEssence{
				Inputs: inputIDs.UTXOInputs(),
				Outputs: iotago.TxEssenceOutputs{
					&iotago.AccountOutput{
						Amount:     100,
						AccountID:  accountId,
						StateIndex: currentStateIndex + 1,
						Conditions: iotago.AccountOutputUnlockConditions{
							&iotago.StateControllerAddressUnlockCondition{Address: stateController},
							&iotago.GovernorAddressUnlockCondition{Address: governor},
						},
						Features: iotago.AccountOutputFeatures{
							&iotago.SenderFeature{Address: accountAddr},
						},
					},
				},
			}
			sigs, err := essence.Sign(testAPI, inputIDs.OrderedSet(inputs.OutputSet()).MustCommitment(testAPI), stateControllerAddrKeys)
			require.NoError(t, err)

			return test{
				name: "ok - account addr unlocked with state transition",
				vmParams: &vm.Params{
					API: testAPI,
				},
				resolvedInputs: vm.ResolvedInputs{InputSet: inputs},
				tx: &iotago.Transaction{
					Essence: essence,
					Unlocks: iotago.Unlocks{
						&iotago.SignatureUnlock{Signature: sigs[0]},
					},
				},
				wantErr: nil,
			}
		}(),
		func() test {
			_, stateController, _ := tpkg.RandEd25519Identity()
			_, governor, governorAddrKeys := tpkg.RandEd25519Identity()
			inputIDs := tpkg.RandOutputIDs(1)
			accountAddr := tpkg.RandAccountAddress()
			accountId := accountAddr.AccountID()

			inputs := vm.InputSet{
				inputIDs[0]: vm.OutputWithCreationTime{
					Output: &iotago.AccountOutput{
						Amount:    100,
						AccountID: accountId,
						Conditions: iotago.AccountOutputUnlockConditions{
							&iotago.StateControllerAddressUnlockCondition{Address: stateController},
							&iotago.GovernorAddressUnlockCondition{Address: governor},
						},
					},
				},
			}

			essence := &iotago.TransactionEssence{
				Inputs: inputIDs.UTXOInputs(),
				Outputs: iotago.TxEssenceOutputs{
					&iotago.AccountOutput{
						Amount:    100,
						AccountID: accountId,
						Conditions: iotago.AccountOutputUnlockConditions{
							&iotago.StateControllerAddressUnlockCondition{Address: stateController},
							&iotago.GovernorAddressUnlockCondition{Address: governor},
						},
						Features: iotago.AccountOutputFeatures{
							&iotago.SenderFeature{Address: governor},
						},
					},
				},
			}
			sigs, err := essence.Sign(testAPI, inputIDs.OrderedSet(inputs.OutputSet()).MustCommitment(testAPI), governorAddrKeys)
			require.NoError(t, err)

			return test{
				name: "ok - sender is governor address",
				vmParams: &vm.Params{
					API: testAPI,
				},
				resolvedInputs: vm.ResolvedInputs{InputSet: inputs},
				tx: &iotago.Transaction{
					Essence: essence,
					Unlocks: iotago.Unlocks{
						&iotago.SignatureUnlock{Signature: sigs[0]},
					},
				},
				wantErr: nil,
			}
		}(),
	}
	for _, tt := range tests {
		t.Run(tt.name, func(t *testing.T) {
			err := stardustVM.Execute(tt.tx, tt.vmParams, tt.resolvedInputs, vm.ExecFuncInputUnlocks(), vm.ExecFuncSenderUnlocked())
			if tt.wantErr != nil {
				require.ErrorIs(t, err, tt.wantErr)
				return
			}

			require.NoError(t, err)
		})
	}
}

func TestTxSemanticOutputsIssuer(t *testing.T) {
	type test struct {
		name           string
		vmParams       *vm.Params
		resolvedInputs vm.ResolvedInputs
		tx             *iotago.Transaction
		wantErr        error
	}
	tests := []test{
		func() test {
			_, ident1, ident1AddrKeys := tpkg.RandEd25519Identity()
			_, stateController, _ := tpkg.RandEd25519Identity()
			_, governor, governorAddrKeys := tpkg.RandEd25519Identity()
			inputIDs := tpkg.RandOutputIDs(2)
			accountAddr := tpkg.RandAccountAddress()
			accountId := accountAddr.AccountID()

			inputs := vm.InputSet{
				inputIDs[0]: vm.OutputWithCreationTime{
					Output: &iotago.AccountOutput{
						Amount:    100,
						AccountID: accountId,
						Conditions: iotago.AccountOutputUnlockConditions{
							&iotago.StateControllerAddressUnlockCondition{Address: stateController},
							&iotago.GovernorAddressUnlockCondition{Address: governor},
						},
					},
				},
				inputIDs[1]: vm.OutputWithCreationTime{
					Output: &iotago.BasicOutput{
						Amount: 100,
						Conditions: iotago.BasicOutputUnlockConditions{
							&iotago.AddressUnlockCondition{Address: ident1},
						},
					},
				},
			}

			essence := &iotago.TransactionEssence{
				Inputs: inputIDs.UTXOInputs(),
				Outputs: iotago.TxEssenceOutputs{
					&iotago.AccountOutput{
						Amount:    100,
						AccountID: accountId,
						Conditions: iotago.AccountOutputUnlockConditions{
							&iotago.StateControllerAddressUnlockCondition{Address: stateController},
							&iotago.GovernorAddressUnlockCondition{Address: governor},
						},
					},
					&iotago.NFTOutput{
						Amount: 100,
						Conditions: iotago.NFTOutputUnlockConditions{
							&iotago.AddressUnlockCondition{Address: ident1},
						},
						ImmutableFeatures: iotago.NFTOutputImmFeatures{
							&iotago.IssuerFeature{Address: accountAddr},
						},
					},
				},
			}
			sigs, err := essence.Sign(testAPI, inputIDs.OrderedSet(inputs.OutputSet()).MustCommitment(testAPI), governorAddrKeys, ident1AddrKeys)
			require.NoError(t, err)

			return test{
				name: "fail - issuer not unlocked due to governance transition",
				vmParams: &vm.Params{
					API: testAPI,
				},
				resolvedInputs: vm.ResolvedInputs{InputSet: inputs},
				tx: &iotago.Transaction{
					Essence: essence,
					Unlocks: iotago.Unlocks{
						&iotago.SignatureUnlock{Signature: sigs[0]},
						&iotago.SignatureUnlock{Signature: sigs[1]},
					},
				},
				wantErr: iotago.ErrIssuerFeatureNotUnlocked,
			}
		}(),
		func() test {
			_, ident1, ident1AddrKeys := tpkg.RandEd25519Identity()
			_, stateController, stateControllerAddrKeys := tpkg.RandEd25519Identity()
			_, governor, _ := tpkg.RandEd25519Identity()
			inputIDs := tpkg.RandOutputIDs(2)
			accountAddr := tpkg.RandAccountAddress()
			accountId := accountAddr.AccountID()
			currentStateIndex := uint32(1)

			nftAddr := tpkg.RandNFTAddress()

			inputs := vm.InputSet{
				// possible issuers: accountAddr, stateController, nftAddr, ident1
				inputIDs[0]: vm.OutputWithCreationTime{
					Output: &iotago.AccountOutput{
						Amount:     100,
						AccountID:  accountId,
						StateIndex: currentStateIndex,
						Conditions: iotago.AccountOutputUnlockConditions{
							&iotago.StateControllerAddressUnlockCondition{Address: stateController},
							&iotago.GovernorAddressUnlockCondition{Address: governor},
						},
					},
				},
				inputIDs[1]: vm.OutputWithCreationTime{
					Output: &iotago.NFTOutput{
						Amount: 900,
						NFTID:  nftAddr.NFTID(),
						Conditions: iotago.NFTOutputUnlockConditions{
							&iotago.AddressUnlockCondition{Address: ident1},
						},
					},
				},
			}

			essence := &iotago.TransactionEssence{
				Inputs: inputIDs.UTXOInputs(),
				Outputs: iotago.TxEssenceOutputs{
					// transitioned account + nft
					&iotago.AccountOutput{
						Amount:     100,
						AccountID:  accountId,
						StateIndex: currentStateIndex + 1,
						Conditions: iotago.AccountOutputUnlockConditions{
							&iotago.StateControllerAddressUnlockCondition{Address: stateController},
							&iotago.GovernorAddressUnlockCondition{Address: governor},
						},
					},
					&iotago.NFTOutput{
						Amount: 100,
						NFTID:  nftAddr.NFTID(),
						Conditions: iotago.NFTOutputUnlockConditions{
							&iotago.AddressUnlockCondition{Address: ident1},
						},
					},
					// issuer is accountAddr
					&iotago.NFTOutput{
						Amount: 100,
						Conditions: iotago.NFTOutputUnlockConditions{
							&iotago.AddressUnlockCondition{Address: ident1},
						},
						ImmutableFeatures: iotago.NFTOutputImmFeatures{
							&iotago.IssuerFeature{Address: accountAddr},
						},
					},
					&iotago.AccountOutput{
						Amount: 100,
						Conditions: iotago.AccountOutputUnlockConditions{
							&iotago.StateControllerAddressUnlockCondition{Address: stateController},
							&iotago.GovernorAddressUnlockCondition{Address: governor},
						},
						ImmutableFeatures: iotago.AccountOutputImmFeatures{
							&iotago.IssuerFeature{Address: accountAddr},
						},
					},
					// issuer is stateController
					&iotago.NFTOutput{
						Amount: 100,
						Conditions: iotago.NFTOutputUnlockConditions{
							&iotago.AddressUnlockCondition{Address: ident1},
						},
						ImmutableFeatures: iotago.NFTOutputImmFeatures{
							&iotago.IssuerFeature{Address: stateController},
						},
					},
					&iotago.AccountOutput{
						Amount: 100,
						Conditions: iotago.AccountOutputUnlockConditions{
							&iotago.StateControllerAddressUnlockCondition{Address: stateController},
							&iotago.GovernorAddressUnlockCondition{Address: governor},
						},
						ImmutableFeatures: iotago.AccountOutputImmFeatures{
							&iotago.IssuerFeature{Address: stateController},
						},
					},
					// issuer is nftAddr
					&iotago.NFTOutput{
						Amount: 100,
						Conditions: iotago.NFTOutputUnlockConditions{
							&iotago.AddressUnlockCondition{Address: ident1},
						},
						ImmutableFeatures: iotago.NFTOutputImmFeatures{
							&iotago.IssuerFeature{Address: nftAddr},
						},
					},
					&iotago.AccountOutput{
						Amount: 100,
						Conditions: iotago.AccountOutputUnlockConditions{
							&iotago.StateControllerAddressUnlockCondition{Address: stateController},
							&iotago.GovernorAddressUnlockCondition{Address: governor},
						},
						ImmutableFeatures: iotago.AccountOutputImmFeatures{
							&iotago.IssuerFeature{Address: nftAddr},
						},
					},
					// issuer is ident1
					&iotago.NFTOutput{
						Amount: 100,
						Conditions: iotago.NFTOutputUnlockConditions{
							&iotago.AddressUnlockCondition{Address: ident1},
						},
						ImmutableFeatures: iotago.NFTOutputImmFeatures{
							&iotago.IssuerFeature{Address: ident1},
						},
					},
					&iotago.AccountOutput{
						Amount: 100,
						Conditions: iotago.AccountOutputUnlockConditions{
							&iotago.StateControllerAddressUnlockCondition{Address: stateController},
							&iotago.GovernorAddressUnlockCondition{Address: governor},
						},
						ImmutableFeatures: iotago.AccountOutputImmFeatures{
							&iotago.IssuerFeature{Address: ident1},
						},
					},
				},
			}
			sigs, err := essence.Sign(testAPI, inputIDs.OrderedSet(inputs.OutputSet()).MustCommitment(testAPI), stateControllerAddrKeys, ident1AddrKeys)
			require.NoError(t, err)

			return test{
				name: "ok - issuer unlocked with state transition",
				vmParams: &vm.Params{
					API: testAPI,
				},
				resolvedInputs: vm.ResolvedInputs{InputSet: inputs},
				tx: &iotago.Transaction{
					Essence: essence,
					Unlocks: iotago.Unlocks{
						&iotago.SignatureUnlock{Signature: sigs[0]},
						&iotago.SignatureUnlock{Signature: sigs[1]},
					},
				},
				wantErr: nil,
			}
		}(),
		func() test {
			_, ident1, ident1AddrKeys := tpkg.RandEd25519Identity()
			_, stateController, _ := tpkg.RandEd25519Identity()
			_, governor, governorAddrKeys := tpkg.RandEd25519Identity()
			inputIDs := tpkg.RandOutputIDs(2)
			accountAddr := tpkg.RandAccountAddress()
			accountId := accountAddr.AccountID()

			inputs := vm.InputSet{
				inputIDs[0]: vm.OutputWithCreationTime{
					Output: &iotago.AccountOutput{
						Amount:    100,
						AccountID: accountId,
						Conditions: iotago.AccountOutputUnlockConditions{
							&iotago.StateControllerAddressUnlockCondition{Address: stateController},
							&iotago.GovernorAddressUnlockCondition{Address: governor},
						},
					},
				},
				inputIDs[1]: vm.OutputWithCreationTime{
					Output: &iotago.BasicOutput{
						Amount: 100,
						Conditions: iotago.BasicOutputUnlockConditions{
							&iotago.AddressUnlockCondition{Address: ident1},
						},
					},
				},
			}

			essence := &iotago.TransactionEssence{
				Inputs: inputIDs.UTXOInputs(),
				Outputs: iotago.TxEssenceOutputs{
					&iotago.AccountOutput{
						Amount:    100,
						AccountID: accountId,
						Conditions: iotago.AccountOutputUnlockConditions{
							&iotago.StateControllerAddressUnlockCondition{Address: stateController},
							&iotago.GovernorAddressUnlockCondition{Address: governor},
						},
					},
					&iotago.NFTOutput{
						Amount: 100,
						Conditions: iotago.NFTOutputUnlockConditions{
							&iotago.AddressUnlockCondition{Address: ident1},
						},
						ImmutableFeatures: iotago.NFTOutputImmFeatures{
							&iotago.IssuerFeature{Address: governor},
						},
					},
				},
			}
			sigs, err := essence.Sign(testAPI, inputIDs.OrderedSet(inputs.OutputSet()).MustCommitment(testAPI), governorAddrKeys, ident1AddrKeys)
			require.NoError(t, err)

			return test{
				name: "ok - issuer is the governor",
				vmParams: &vm.Params{
					API: testAPI,
				},
				resolvedInputs: vm.ResolvedInputs{InputSet: inputs},
				tx: &iotago.Transaction{
					Essence: essence,
					Unlocks: iotago.Unlocks{
						&iotago.SignatureUnlock{Signature: sigs[0]},
						&iotago.SignatureUnlock{Signature: sigs[1]},
					},
				},
				wantErr: nil,
			}
		}(),
	}
	for _, tt := range tests {
		t.Run(tt.name, func(t *testing.T) {
			err := stardustVM.Execute(tt.tx, tt.vmParams, tt.resolvedInputs)
			if tt.wantErr != nil {
				require.ErrorIs(t, err, tt.wantErr)
				return
			}

			require.NoError(t, err)
		})
	}
}

func TestTxSemanticTimelocks(t *testing.T) {
	type test struct {
		name           string
		vmParams       *vm.Params
		resolvedInputs vm.ResolvedInputs
		tx             *iotago.Transaction
		wantErr        error
	}
	tests := []test{
		func() test {
			_, ident1, ident1AddrKeys := tpkg.RandEd25519Identity()
			inputIDs := tpkg.RandOutputIDs(1)

			inputs := vm.InputSet{
				inputIDs[0]: vm.OutputWithCreationTime{
					Output: &iotago.BasicOutput{
						Conditions: iotago.BasicOutputUnlockConditions{
							&iotago.AddressUnlockCondition{Address: ident1},
							&iotago.TimelockUnlockCondition{
								SlotIndex: 5,
							},
						},
					},
				},
			}

			creationSlot := iotago.SlotIndex(10)
			essence := &iotago.TransactionEssence{Inputs: inputIDs.UTXOInputs(), CreationTime: creationSlot}
			sigs, err := essence.Sign(testAPI, inputIDs.OrderedSet(inputs.OutputSet()).MustCommitment(testAPI), ident1AddrKeys)
			require.NoError(t, err)

			return test{
				name: "ok",
				vmParams: &vm.Params{
					API: testAPI,
				},
				resolvedInputs: vm.ResolvedInputs{
					InputSet: inputs,
					CommitmentInput: &iotago.Commitment{
						Index: creationSlot,
					},
				},
				tx: &iotago.Transaction{
					Essence: essence,
					Unlocks: iotago.Unlocks{
						&iotago.SignatureUnlock{Signature: sigs[0]},
					},
				},
				wantErr: nil,
			}
		}(),
		func() test {
			_, ident1, ident1AddrKeys := tpkg.RandEd25519Identity()
			inputIDs := tpkg.RandOutputIDs(1)

			inputs := vm.InputSet{
				inputIDs[0]: vm.OutputWithCreationTime{
					Output: &iotago.BasicOutput{
						Amount: 100,
						Conditions: iotago.BasicOutputUnlockConditions{
							&iotago.AddressUnlockCondition{Address: ident1},
							&iotago.TimelockUnlockCondition{
								SlotIndex: 25,
							},
						},
					},
				},
			}

			creationSlot := iotago.SlotIndex(10)
			essence := &iotago.TransactionEssence{Inputs: inputIDs.UTXOInputs(), CreationTime: 10}
			sigs, err := essence.Sign(testAPI, inputIDs.OrderedSet(inputs.OutputSet()).MustCommitment(testAPI), ident1AddrKeys)
			require.NoError(t, err)

			return test{
				name: "fail - timelock not expired",
				vmParams: &vm.Params{
					API: testAPI,
				},
				resolvedInputs: vm.ResolvedInputs{
					InputSet: inputs,
					CommitmentInput: &iotago.Commitment{
						Index: creationSlot,
					},
				},
				tx: &iotago.Transaction{
					Essence: essence,
					Unlocks: iotago.Unlocks{
						&iotago.SignatureUnlock{Signature: sigs[0]},
					},
				},
				wantErr: iotago.ErrTimelockNotExpired,
			}
		}(),
		func() test {
			_, ident1, ident1AddrKeys := tpkg.RandEd25519Identity()
			inputIDs := tpkg.RandOutputIDs(1)

			inputs := vm.InputSet{
				inputIDs[0]: vm.OutputWithCreationTime{
					Output: &iotago.BasicOutput{
						Amount: 100,
						Conditions: iotago.BasicOutputUnlockConditions{
							&iotago.AddressUnlockCondition{Address: ident1},
							&iotago.TimelockUnlockCondition{
								SlotIndex: 1337,
							},
						},
					},
				},
			}

			creationSlot := iotago.SlotIndex(666)
			essence := &iotago.TransactionEssence{Inputs: inputIDs.UTXOInputs(), CreationTime: creationSlot}
			sigs, err := essence.Sign(testAPI, inputIDs.OrderedSet(inputs.OutputSet()).MustCommitment(testAPI), ident1AddrKeys)
			require.NoError(t, err)

			return test{
				name: "fail - timelock not expired",
				vmParams: &vm.Params{
					API: testAPI,
				},
				resolvedInputs: vm.ResolvedInputs{
					InputSet: inputs,
					CommitmentInput: &iotago.Commitment{
						Index: creationSlot,
					},
				},
				tx: &iotago.Transaction{
					Essence: essence,
					Unlocks: iotago.Unlocks{
						&iotago.SignatureUnlock{Signature: sigs[0]},
					},
				},
				wantErr: iotago.ErrTimelockNotExpired,
			}
		}(),
		func() test {
			_, ident1, ident1AddrKeys := tpkg.RandEd25519Identity()
			inputIDs := tpkg.RandOutputIDs(1)

			inputs := vm.InputSet{
				inputIDs[0]: vm.OutputWithCreationTime{
					Output: &iotago.BasicOutput{
						Amount: 100,
						Conditions: iotago.BasicOutputUnlockConditions{
							&iotago.AddressUnlockCondition{Address: ident1},
							&iotago.TimelockUnlockCondition{
								SlotIndex: 1000,
							},
						},
					},
				},
			}

			creationSlot := iotago.SlotIndex(1005)
			essence := &iotago.TransactionEssence{Inputs: inputIDs.UTXOInputs(), CreationTime: creationSlot}
			sigs, err := essence.Sign(testAPI, inputIDs.OrderedSet(inputs.OutputSet()).MustCommitment(testAPI), ident1AddrKeys)
			require.NoError(t, err)

			return test{
				name: "fail - no commitment input for timelock",
				vmParams: &vm.Params{
					API: testAPI,
				},
				resolvedInputs: vm.ResolvedInputs{
					InputSet: inputs,
				},
				tx: &iotago.Transaction{
					Essence: essence,
					Unlocks: iotago.Unlocks{
						&iotago.SignatureUnlock{Signature: sigs[0]},
					},
				},
				wantErr: iotago.ErrTimelockConditionCommitmentInputRequired,
			}
		}(),
	}
	for _, tt := range tests {
		t.Run(tt.name, func(t *testing.T) {
			err := stardustVM.Execute(tt.tx, tt.vmParams, tt.resolvedInputs, vm.ExecFuncTimelocks())
			if tt.wantErr != nil {
				require.ErrorIs(t, err, tt.wantErr)
				return
			}

			require.NoError(t, err)
		})
	}
}

// TODO: add some more failing test cases.
func TestTxSemanticMana(t *testing.T) {
	type test struct {
		name           string
		vmParams       *vm.Params
		resolvedInputs vm.ResolvedInputs
		tx             *iotago.Transaction
		wantErr        error
	}
	tests := []test{
		func() test {
			_, ident1, ident1AddrKeys := tpkg.RandEd25519Identity()
			inputIDs := tpkg.RandOutputIDs(1)

			inputs := vm.InputSet{
				inputIDs[0]: vm.OutputWithCreationTime{
					Output: &iotago.BasicOutput{
						Amount: OneMi,
						Mana:   math.MaxUint64,
						Conditions: iotago.BasicOutputUnlockConditions{
							&iotago.AddressUnlockCondition{Address: ident1},
						},
					},
					CreationTime: 10,
				},
			}

			essence := &iotago.TransactionEssence{
				Inputs: inputIDs.UTXOInputs(),
				Outputs: iotago.TxEssenceOutputs{
					&iotago.BasicOutput{
						Amount: OneMi,
						Mana: func() iotago.Mana {
							var slotIndexCreated iotago.SlotIndex = 10
							slotIndexTarget := 10 + 100*testProtoParams.ParamEpochDurationInSlots()

							potentialMana, err := testProtoParams.ManaDecayProvider().PotentialManaWithDecay(OneMi, slotIndexCreated, slotIndexTarget)
							require.NoError(t, err)

							storedMana, err := testProtoParams.ManaDecayProvider().StoredManaWithDecay(math.MaxUint64, slotIndexCreated, slotIndexTarget)
							require.NoError(t, err)

							return potentialMana + storedMana
						}(),
						Conditions: iotago.BasicOutputUnlockConditions{
							&iotago.AddressUnlockCondition{Address: tpkg.RandEd25519Address()},
						},
					},
				},
				CreationTime: 10 + 100*testProtoParams.ParamEpochDurationInSlots(),
			}
			sigs, err := essence.Sign(testAPI, inputIDs.OrderedSet(inputs.OutputSet()).MustCommitment(testAPI), ident1AddrKeys)
			require.NoError(t, err)

			return test{
				name: "ok - stored Mana only without allotment",
				vmParams: &vm.Params{
					API: testAPI,
				},
				resolvedInputs: vm.ResolvedInputs{InputSet: inputs},
				tx: &iotago.Transaction{
					Essence: essence,
					Unlocks: iotago.Unlocks{
						&iotago.SignatureUnlock{Signature: sigs[0]},
					},
				},
				wantErr: nil,
			}
		}(),
		func() test {
			_, ident1, ident1AddrKeys := tpkg.RandEd25519Identity()
			inputIDs := tpkg.RandOutputIDs(1)

			inputs := vm.InputSet{
				inputIDs[0]: vm.OutputWithCreationTime{
					Output: &iotago.BasicOutput{
						Amount: OneMi,
						Mana:   math.MaxUint64,
						Conditions: iotago.BasicOutputUnlockConditions{
							&iotago.AddressUnlockCondition{Address: ident1},
						},
					},
					CreationTime: 10,
				},
			}

			essence := &iotago.TransactionEssence{
				Inputs: inputIDs.UTXOInputs(),
				Outputs: iotago.TxEssenceOutputs{
					&iotago.BasicOutput{
						Amount: OneMi,
						Mana: func() iotago.Mana {
							var slotIndexCreated iotago.SlotIndex = 10
							slotIndexTarget := 10 + 100*testProtoParams.ParamEpochDurationInSlots()

							potentialMana, err := testProtoParams.ManaDecayProvider().PotentialManaWithDecay(OneMi, slotIndexCreated, slotIndexTarget)
							require.NoError(t, err)

							storedMana, err := testProtoParams.ManaDecayProvider().StoredManaWithDecay(math.MaxUint64, slotIndexCreated, slotIndexTarget)
							require.NoError(t, err)

							// generated mana + decay - allotment
							return potentialMana + storedMana - 50
						}(),
						Conditions: iotago.BasicOutputUnlockConditions{
							&iotago.AddressUnlockCondition{Address: tpkg.RandEd25519Address()},
						},
					},
				},
				Allotments: iotago.Allotments{
					&iotago.Allotment{Value: 50},
				},
				CreationTime: 10 + 100*testProtoParams.ParamEpochDurationInSlots(),
			}
			sigs, err := essence.Sign(testAPI, inputIDs.OrderedSet(inputs.OutputSet()).MustCommitment(testAPI), ident1AddrKeys)
			require.NoError(t, err)

			return test{
				name: "ok - stored and allotted",
				vmParams: &vm.Params{
					API: testAPI,
				},
				resolvedInputs: vm.ResolvedInputs{InputSet: inputs},
				tx: &iotago.Transaction{
					Essence: essence,
					Unlocks: iotago.Unlocks{
						&iotago.SignatureUnlock{Signature: sigs[0]},
					},
				},
				wantErr: nil,
			}
		}(),
		func() test {
			_, ident1, ident1AddrKeys := tpkg.RandEd25519Identity()
			inputIDs := tpkg.RandOutputIDs(1)

			inputs := vm.InputSet{
				inputIDs[0]: vm.OutputWithCreationTime{
					Output: &iotago.BasicOutput{
						Amount: 5,
						Mana:   10,
						Conditions: iotago.BasicOutputUnlockConditions{
							&iotago.AddressUnlockCondition{Address: ident1},
						},
					},
					CreationTime: 20,
				},
			}

			essence := &iotago.TransactionEssence{
				Inputs: inputIDs.UTXOInputs(),
				Outputs: iotago.TxEssenceOutputs{
					&iotago.BasicOutput{
						Amount: 5,
						Mana:   35,
						Conditions: iotago.BasicOutputUnlockConditions{
							&iotago.AddressUnlockCondition{Address: tpkg.RandEd25519Address()},
						},
					},
				},
				CreationTime: 15,
			}
			sigs, err := essence.Sign(testAPI, inputIDs.OrderedSet(inputs.OutputSet()).MustCommitment(testAPI), ident1AddrKeys)
			require.NoError(t, err)

			return test{
				name: "fail - input created after tx",
				vmParams: &vm.Params{

					API: testAPI,
				},
				resolvedInputs: vm.ResolvedInputs{InputSet: inputs},
				tx: &iotago.Transaction{
					Essence: essence,
					Unlocks: iotago.Unlocks{
						&iotago.SignatureUnlock{Signature: sigs[0]},
					},
				},
				wantErr: iotago.ErrInputCreationAfterTxCreation,
			}
		}(),
		func() test {
			_, ident1, ident1AddrKeys := tpkg.RandEd25519Identity()
			inputIDs := tpkg.RandOutputIDs(1)

			inputs := vm.InputSet{
				inputIDs[0]: vm.OutputWithCreationTime{
					Output: &iotago.BasicOutput{
						Amount: 5,
						Mana:   10,
						Conditions: iotago.BasicOutputUnlockConditions{
							&iotago.AddressUnlockCondition{Address: ident1},
						},
					},
					CreationTime: 15,
				},
			}

			essence := &iotago.TransactionEssence{
				Inputs: inputIDs.UTXOInputs(),
				Outputs: iotago.TxEssenceOutputs{
					&iotago.BasicOutput{
						Amount: 5,
						Mana:   10,
						Conditions: iotago.BasicOutputUnlockConditions{
							&iotago.AddressUnlockCondition{Address: tpkg.RandEd25519Address()},
						},
					},
				},
				CreationTime: 15,
			}
			sigs, err := essence.Sign(testAPI, inputIDs.OrderedSet(inputs.OutputSet()).MustCommitment(testAPI), ident1AddrKeys)
			require.NoError(t, err)

			return test{
				name: "ok - input created in same slot as tx",
				vmParams: &vm.Params{
					API: testAPI,
				},
				resolvedInputs: vm.ResolvedInputs{InputSet: inputs},
				tx: &iotago.Transaction{
					Essence: essence,
					Unlocks: iotago.Unlocks{
						&iotago.SignatureUnlock{Signature: sigs[0]},
					},
				},
				wantErr: nil,
			}
		}(),
		func() test {
			_, ident1, ident1AddrKeys := tpkg.RandEd25519Identity()
			inputIDs := tpkg.RandOutputIDs(2)

			inputs := vm.InputSet{
				inputIDs[0]: vm.OutputWithCreationTime{
					Output: &iotago.BasicOutput{
						Amount: 5,
						Mana:   math.MaxUint64,
						Conditions: iotago.BasicOutputUnlockConditions{
							&iotago.AddressUnlockCondition{Address: ident1},
						},
					},
					CreationTime: 15,
				},
				inputIDs[1]: vm.OutputWithCreationTime{
					Output: &iotago.BasicOutput{
						Amount: 5,
						Mana:   10,
						Conditions: iotago.BasicOutputUnlockConditions{
							&iotago.AddressUnlockCondition{Address: ident1},
						},
					},
					CreationTime: 15,
				},
			}

			essence := &iotago.TransactionEssence{
				Inputs: inputIDs.UTXOInputs(),
				Outputs: iotago.TxEssenceOutputs{
					&iotago.BasicOutput{
						Amount: 5,
						Mana:   9,
						Conditions: iotago.BasicOutputUnlockConditions{
							&iotago.AddressUnlockCondition{Address: tpkg.RandEd25519Address()},
						},
					},
				},
				CreationTime: 15,
			}
			sigs, err := essence.Sign(testAPI, inputIDs.OrderedSet(inputs.OutputSet()).MustCommitment(testAPI), ident1AddrKeys)
			require.NoError(t, err)

			return test{
				name: "fail - mana overflow on the input side sum",
				vmParams: &vm.Params{
					API: testAPI,
				},
				resolvedInputs: vm.ResolvedInputs{InputSet: inputs},
				tx: &iotago.Transaction{
					Essence: essence,
					Unlocks: iotago.Unlocks{
						&iotago.SignatureUnlock{Signature: sigs[0]},
						&iotago.ReferenceUnlock{Reference: 0},
					},
				},
				wantErr: iotago.ErrManaOverflow,
			}
		}(),
		func() test {
			_, ident1, ident1AddrKeys := tpkg.RandEd25519Identity()
			inputIDs := tpkg.RandOutputIDs(1)

			inputs := vm.InputSet{
				inputIDs[0]: vm.OutputWithCreationTime{
					Output: &iotago.BasicOutput{
						Amount: 5,
						Mana:   10,
						Conditions: iotago.BasicOutputUnlockConditions{
							&iotago.AddressUnlockCondition{Address: ident1},
						},
					},
					CreationTime: 15,
				},
			}

			essence := &iotago.TransactionEssence{
				Inputs: inputIDs.UTXOInputs(),
				Outputs: iotago.TxEssenceOutputs{
					&iotago.BasicOutput{
						Amount: 5,
						Mana:   1,
						Conditions: iotago.BasicOutputUnlockConditions{
							&iotago.AddressUnlockCondition{Address: tpkg.RandEd25519Address()},
						},
					},
					&iotago.BasicOutput{
						Amount: 5,
						Mana:   math.MaxUint64,
						Conditions: iotago.BasicOutputUnlockConditions{
							&iotago.AddressUnlockCondition{Address: tpkg.RandEd25519Address()},
						},
					},
				},
				CreationTime: 15,
			}
			sigs, err := essence.Sign(testAPI, inputIDs.OrderedSet(inputs.OutputSet()).MustCommitment(testAPI), ident1AddrKeys)
			require.NoError(t, err)

			return test{
				name: "fail - mana overflow on the output side sum",
				vmParams: &vm.Params{
					API: testAPI,
				},
				resolvedInputs: vm.ResolvedInputs{InputSet: inputs},
				tx: &iotago.Transaction{
					Essence: essence,
					Unlocks: iotago.Unlocks{
						&iotago.SignatureUnlock{Signature: sigs[0]},
					},
				},
				wantErr: iotago.ErrManaOverflow,
			}
		}(),
	}
	for _, tt := range tests {
		t.Run(tt.name, func(t *testing.T) {
			err := stardustVM.Execute(tt.tx, tt.vmParams, tt.resolvedInputs, vm.ExecFuncInputUnlocks(), vm.ExecFuncBalancedMana())
			if tt.wantErr != nil {
				require.ErrorIs(t, err, tt.wantErr)
				return
			}

			require.NoError(t, err)
		})
	}
}

func TestManaRewardsClaimingStaking(t *testing.T) {
	_, ident, identAddrKeys := tpkg.RandEd25519Identity()
	accountIdent := tpkg.RandAccountAddress()

	var manaRewardAmount iotago.Mana = 200
	currentSlot := 20 * testProtoParams.ParamEpochDurationInSlots()
	currentEpoch := testProtoParams.TimeProvider().EpochFromSlot(currentSlot)

	inputIDs := tpkg.RandOutputIDs(1)
	inputs := vm.InputSet{
		inputIDs[0]: vm.OutputWithCreationTime{
			Output: &iotago.AccountOutput{
				Amount:         OneMi * 10,
				NativeTokens:   nil,
				AccountID:      accountIdent.AccountID(),
				StateIndex:     1,
				StateMetadata:  nil,
				Mana:           0,
				FoundryCounter: 0,
				Conditions: iotago.AccountOutputUnlockConditions{
					&iotago.StateControllerAddressUnlockCondition{Address: ident},
					&iotago.GovernorAddressUnlockCondition{Address: ident},
				},
				Features: iotago.AccountOutputFeatures{
					&iotago.StakingFeature{
						StakedAmount: 100,
						FixedCost:    50,
						StartEpoch:   currentEpoch - 10,
						EndEpoch:     currentEpoch,
					},
				},
			},
		},
	}

	essence := &iotago.TransactionEssence{
		Inputs: inputIDs.UTXOInputs(),
		Outputs: iotago.TxEssenceOutputs{
			&iotago.AccountOutput{
				Amount:         OneMi * 5,
				NativeTokens:   nil,
				AccountID:      accountIdent.AccountID(),
				StateIndex:     2,
				StateMetadata:  nil,
				FoundryCounter: 0,
				Conditions: iotago.AccountOutputUnlockConditions{
					&iotago.StateControllerAddressUnlockCondition{Address: ident},
					&iotago.GovernorAddressUnlockCondition{Address: ident},
				},
				Features: nil,
			},
			&iotago.BasicOutput{
				Amount:       OneMi * 5,
				NativeTokens: nil,
				Mana:         manaRewardAmount,
				Conditions: iotago.BasicOutputUnlockConditions{
					&iotago.AddressUnlockCondition{Address: accountIdent},
				},
				Features: nil,
			},
		},
	}

	sigs, err := essence.Sign(testAPI, inputIDs.OrderedSet(inputs.OutputSet()).MustCommitment(testAPI), identAddrKeys)
	require.NoError(t, err)

	tx := &iotago.Transaction{
		Essence: essence,
		Unlocks: iotago.Unlocks{
			&iotago.SignatureUnlock{Signature: sigs[0]},
		},
	}

	resolvedInputs := vm.ResolvedInputs{
		InputSet: inputs,
		RewardsInputSet: map[iotago.ChainID]iotago.Mana{
			accountIdent.AccountID(): manaRewardAmount,
		},
		CommitmentInput: &iotago.Commitment{
			Index: currentSlot,
		},
	}
	require.NoError(t, stardustVM.Execute(tx, &vm.Params{
		API: testAPI,
	}, resolvedInputs))
}

func TestManaRewardsClaimingDelegation(t *testing.T) {
	_, ident, identAddrKeys := tpkg.RandEd25519Identity()

	const manaRewardAmount iotago.Mana = 200
	currentSlot := 20 * testProtoParams.ParamEpochDurationInSlots()
	currentEpoch := testProtoParams.TimeProvider().EpochFromSlot(currentSlot)

	inputIDs := tpkg.RandOutputIDs(1)
	inputs := vm.InputSet{
		inputIDs[0]: vm.OutputWithCreationTime{
			Output: &iotago.DelegationOutput{
				Amount:            OneMi * 10,
				DelegatedAmount:   OneMi * 10,
				DelegationID:      iotago.EmptyDelegationId(),
				ValidatorID:       iotago.EmptyAccountID(),
				StartEpoch:        currentEpoch,
				EndEpoch:          currentEpoch + 5,
				ImmutableFeatures: nil,
				Conditions: iotago.DelegationOutputUnlockConditions{
					&iotago.AddressUnlockCondition{Address: ident},
				},
			},
		},
	}
	delegationID := iotago.DelegationIDFromOutputID(inputIDs[0])

	essence := &iotago.TransactionEssence{
		Inputs: inputIDs.UTXOInputs(),
		Outputs: iotago.TxEssenceOutputs{
			&iotago.BasicOutput{
				Amount: OneMi * 10,
				Mana:   manaRewardAmount,
				Conditions: iotago.BasicOutputUnlockConditions{
					&iotago.AddressUnlockCondition{Address: ident},
				},
				Features: nil,
			},
		},
		CreationTime: currentSlot,
	}

	sigs, err := essence.Sign(testAPI, inputIDs.OrderedSet(inputs.OutputSet()).MustCommitment(testAPI), identAddrKeys)
	require.NoError(t, err)

	tx := &iotago.Transaction{
		Essence: essence,
		Unlocks: iotago.Unlocks{
			&iotago.SignatureUnlock{Signature: sigs[0]},
		},
	}

	resolvedInputs := vm.ResolvedInputs{
		InputSet: inputs,
		RewardsInputSet: map[iotago.ChainID]iotago.Mana{
			delegationID: manaRewardAmount,
		},
	}
	require.NoError(t, stardustVM.Execute(tx, &vm.Params{
		API: testAPI,
	}, resolvedInputs))
}<|MERGE_RESOLUTION|>--- conflicted
+++ resolved
@@ -1104,11 +1104,7 @@
 				vmParams: &vm.Params{
 					API: testAPI,
 				},
-<<<<<<< HEAD
 				resolvedInputs: vm.ResolvedInputs{InputSet: inputs, BICInputSet: bicInputs, CommitmentInput: commitment},
-=======
-				resolvedInputs: vm.ResolvedInputs{InputSet: inputs, BlockIssuanceCreditInputSet: bicInputs},
->>>>>>> cf2f86ec
 				tx: &iotago.Transaction{
 					Essence: essence,
 					Unlocks: iotago.Unlocks{
