package stardust

import (
	"bytes"
	"fmt"

	"github.com/iotaledger/hive.go/core/safemath"
	"github.com/iotaledger/hive.go/ierrors"
	iotago "github.com/iotaledger/iota.go/v4"
	"github.com/iotaledger/iota.go/v4/vm"
)

// NewVirtualMachine returns an VirtualMachine adhering to the Stardust protocol.
func NewVirtualMachine() vm.VirtualMachine {
	return &virtualMachine{
		execList: []vm.ExecFunc{
			vm.ExecFuncTimelocks(),
			vm.ExecFuncInputUnlocks(),
			vm.ExecFuncSenderUnlocked(),
			vm.ExecFuncBalancedBaseTokens(),
			vm.ExecFuncBalancedNativeTokens(),
			vm.ExecFuncChainTransitions(),
			vm.ExecFuncBalancedMana(),
			vm.ExecFuncAddressRestrictions(),
		},
	}
}

type virtualMachine struct {
	execList []vm.ExecFunc
}

func NewVMParamsWorkingSet(api iotago.API, t *iotago.SignedTransaction, inputs vm.ResolvedInputs) (*vm.WorkingSet, error) {
	var err error
	utxoInputsSet := constructInputSet(inputs.InputSet)
	workingSet := &vm.WorkingSet{}
	workingSet.Tx = t
	workingSet.UnlockedIdents = make(vm.UnlockedIdentities)
	workingSet.UTXOInputsSet = utxoInputsSet
	workingSet.InputIDToIndex = make(map[iotago.OutputID]uint16)
	for inputIndex, inputRef := range workingSet.Tx.Transaction.Inputs {
		//nolint:forcetypeassert // we can safely assume that this is an UTXOInput
		ref := inputRef.(*iotago.UTXOInput).OutputID()
		workingSet.InputIDToIndex[ref] = uint16(inputIndex)
		input, ok := workingSet.UTXOInputsSet[ref]
		if !ok {
			return nil, ierrors.Wrapf(iotago.ErrMissingUTXO, "utxo for input %d not supplied", inputIndex)
		}
		workingSet.UTXOInputs = append(workingSet.UTXOInputs, input)
	}

	workingSet.EssenceMsgToSign, err = t.Transaction.SigningMessage(api)
	if err != nil {
		return nil, err
	}

	workingSet.InputsByType = func() iotago.OutputsByType {
		slice := make(iotago.Outputs[iotago.Output], len(utxoInputsSet))
		var i int
		for _, output := range utxoInputsSet {
			slice[i] = output
			i++
		}

		return slice.ToOutputsByType()
	}()

	txID, err := workingSet.Tx.ID()
	if err != nil {
		return nil, err
	}

	workingSet.InChains = utxoInputsSet.ChainInputSet()
	workingSet.OutputsByType = t.Transaction.Outputs.ToOutputsByType()
	workingSet.OutChains = workingSet.Tx.Transaction.Outputs.ChainOutputSet(txID)

	workingSet.UnlocksByType = t.Unlocks.ToUnlockByType()
	workingSet.BIC = inputs.BlockIssuanceCreditInputSet
	workingSet.Commitment = inputs.CommitmentInput
	workingSet.Rewards = inputs.RewardsInputSet

	return workingSet, nil
}

func constructInputSet(inputSet vm.InputSet) vm.InputSet {
	utxoInputsSet := vm.InputSet{}
	for outputID, outputWithCreationSlot := range inputSet {
		if basicOutput, isBasic := outputWithCreationSlot.(*iotago.BasicOutput); isBasic {
			if addressUnlock := basicOutput.UnlockConditionSet().Address(); addressUnlock != nil {
				if addressUnlock.Address.Type() == iotago.AddressImplicitAccountCreation {
					utxoInputsSet[outputID] = &vm.ImplicitAccountOutput{BasicOutput: basicOutput}

					continue
				}
			}
		}
		utxoInputsSet[outputID] = outputWithCreationSlot
	}

	return utxoInputsSet
}

func (stardustVM *virtualMachine) Execute(t *iotago.SignedTransaction, vmParams *vm.Params, inputs vm.ResolvedInputs, overrideFuncs ...vm.ExecFunc) error {
	if vmParams.API == nil {
		return ierrors.New("no API provided")
	}

	var err error
	vmParams.WorkingSet, err = NewVMParamsWorkingSet(vmParams.API, t, inputs)
	if err != nil {
		return err
	}

	if len(overrideFuncs) > 0 {
		return vm.RunVMFuncs(stardustVM, vmParams, overrideFuncs...)
	}

	return vm.RunVMFuncs(stardustVM, vmParams, stardustVM.execList...)
}

func (stardustVM *virtualMachine) ChainSTVF(transType iotago.ChainTransitionType, input *vm.ChainOutputWithIDs, next iotago.ChainOutput, vmParams *vm.Params) error {
	transitionState := next
	if transType != iotago.ChainTransitionTypeGenesis {
		transitionState = input.Output
	}

	var ok bool
	switch castedInput := transitionState.(type) {
	case *iotago.AccountOutput:
		var nextAccount *iotago.AccountOutput
		if next != nil {
			if nextAccount, ok = next.(*iotago.AccountOutput); !ok {
				return ierrors.New("can only state transition to another account output")
			}
		}

		return accountSTVF(input, transType, nextAccount, vmParams)
	case *vm.ImplicitAccountOutput:
		var nextAccount *iotago.AccountOutput
		if next != nil {
			if nextAccount, ok = next.(*iotago.AccountOutput); !ok {
				return ierrors.New("can only state transition implicit account to an account output")
			}
		}

		return implicitAccountSTVF(castedInput, input.OutputID.CreationSlot(), nextAccount, vmParams, transType)
	case *iotago.FoundryOutput:
		var nextFoundry *iotago.FoundryOutput
		if next != nil {
			if nextFoundry, ok = next.(*iotago.FoundryOutput); !ok {
				return ierrors.New("can only state transition to another foundry output")
			}
		}

		return foundrySTVF(input, transType, nextFoundry, vmParams)
	case *iotago.NFTOutput:
		var nextNFT *iotago.NFTOutput
		if next != nil {
			if nextNFT, ok = next.(*iotago.NFTOutput); !ok {
				return ierrors.New("can only state transition to another NFT output")
			}
		}

		return nftSTVF(input, transType, nextNFT, vmParams)
	case *iotago.DelegationOutput:
		var nextDelegationOutput *iotago.DelegationOutput
		if next != nil {
			if nextDelegationOutput, ok = next.(*iotago.DelegationOutput); !ok {
				return ierrors.New("can only state transition to another Delegation output")
			}
		}

		return delegationSTVF(input, transType, nextDelegationOutput, vmParams)
	default:
		panic(fmt.Sprintf("invalid output type %v passed to Stardust virtual machine", input.Output))
	}
}

// For implicit account conversion, there must be a basic output as input, and an account output as output with an AccountID matching the input.
func implicitAccountSTVF(implicitAccount *vm.ImplicitAccountOutput, creationSlot iotago.SlotIndex, next *iotago.AccountOutput, vmParams *vm.Params, transType iotago.ChainTransitionType) error {

	if transType == iotago.ChainTransitionTypeDestroy || transType == iotago.ChainTransitionTypeGenesis {
		return iotago.ErrImplicitAccountDestructionDisallowed
	}

	// Create an dummyAccount output that is essentially the implicit account, so we can call accountGovernanceSTVF.
	dummyAccount := &vm.ChainOutputWithIDs{
		ChainID:  next.AccountID,
		OutputID: iotago.EmptyOutputIDWithCreationSlot(creationSlot),
		Output: &iotago.AccountOutput{
			Amount:       implicitAccount.Amount,
			Mana:         implicitAccount.Mana,
			NativeTokens: implicitAccount.NativeTokens,
			// Does not need to be set to the actual value.
			AccountID:      iotago.EmptyAccountID(),
			StateIndex:     0,
			StateMetadata:  []byte{},
			FoundryCounter: 0,
			Conditions: iotago.AccountOutputUnlockConditions{
				&iotago.StateControllerAddressUnlockCondition{
					Address: &iotago.Ed25519Address{},
				},
				&iotago.GovernorAddressUnlockCondition{
					Address: &iotago.Ed25519Address{},
				},
			},
			Features: iotago.AccountOutputFeatures{
				&iotago.BlockIssuerFeature{
					BlockIssuerKeys: iotago.NewBlockIssuerKeys(),
					// Setting MaxSlotIndex means one cannot remove the block issuer feature in the transition, but it does allow for setting
					// the expiry slot to a lower value, which is the behavior we want.
					ExpirySlot: iotago.MaxSlotIndex,
				},
			},
			ImmutableFeatures: iotago.AccountOutputImmFeatures{},
		},
	}

	return accountGovernanceSTVF(dummyAccount, next, vmParams)
}

// For output AccountOutput(s) with non-zeroed AccountID, there must be a corresponding input AccountOutput where either its
// AccountID is zeroed and StateIndex and FoundryCounter are zero or an input AccountOutput with the same AccountID.
//
// On account state transitions: The StateIndex must be incremented by 1 and Only Amount, NativeTokens, StateIndex, StateMetadata and FoundryCounter can be mutated.
//
// On account governance transition: Only StateController (must be mutated), GovernanceController and the MetadataBlock can be mutated.
func accountSTVF(input *vm.ChainOutputWithIDs, transType iotago.ChainTransitionType, next *iotago.AccountOutput, vmParams *vm.Params) error {
	switch transType {
	case iotago.ChainTransitionTypeGenesis:
		if err := accountGenesisValid(next, vmParams); err != nil {
			return ierrors.Wrapf(err, " account %s", next.AccountID)
		}
	case iotago.ChainTransitionTypeStateChange:
		if err := accountStateChangeValid(input, vmParams, next); err != nil {
			//nolint:forcetypeassert // we can safely assume that this is an AccountOutput
			a := input.Output.(*iotago.AccountOutput)

			return ierrors.Wrapf(err, "account %s", a.AccountID)
		}
	case iotago.ChainTransitionTypeDestroy:
		if err := accountDestructionValid(input, vmParams); err != nil {
			//nolint:forcetypeassert // we can safely assume that this is an AccountOutput
			a := input.Output.(*iotago.AccountOutput)

			return ierrors.Wrapf(err, "account %s", a.AccountID)
		}
	default:
		panic("unknown chain transition type in AccountOutput")
	}

	return nil
}

func accountGenesisValid(current *iotago.AccountOutput, vmParams *vm.Params) error {
	if !current.AccountID.Empty() {
		return ierrors.Wrap(iotago.ErrInvalidAccountStateTransition, "AccountOutput's ID is not zeroed even though it is new")
	}

	if nextBlockIssuerFeat := current.FeatureSet().BlockIssuer(); nextBlockIssuerFeat != nil {
		if vmParams.WorkingSet.Commitment == nil {
			return ierrors.Wrap(iotago.ErrInvalidBlockIssuerTransition, "block issuer feature validation requires a commitment input")
		}

		if nextBlockIssuerFeat.ExpirySlot < vmParams.PastBoundedSlotIndex(vmParams.WorkingSet.Commitment.Slot) {
			return ierrors.Wrap(iotago.ErrInvalidBlockIssuerTransition, "block issuer feature expiry set too soon")
		}
	}

	if stakingFeat := current.FeatureSet().Staking(); stakingFeat != nil {
		if err := accountStakingGenesisValidation(current, stakingFeat, vmParams); err != nil {
			return ierrors.Join(iotago.ErrInvalidStakingTransition, err)
		}
	}

	return vm.IsIssuerOnOutputUnlocked(current, vmParams.WorkingSet.UnlockedIdents)
}

func accountStateChangeValid(input *vm.ChainOutputWithIDs, vmParams *vm.Params, next *iotago.AccountOutput) error {
	//nolint:forcetypeassert // we can safely assume that this is an AccountOutput
	current := input.Output.(*iotago.AccountOutput)
	if !current.ImmutableFeatures.Equal(next.ImmutableFeatures) {
		return ierrors.Wrapf(iotago.ErrInvalidAccountStateTransition, "old state %s, next state %s", current.ImmutableFeatures, next.ImmutableFeatures)
	}

	// If a Block Issuer Feature is present on the input side of the transaction,
	// and the BIC is negative, the account is locked.
	if current.FeatureSet().BlockIssuer() != nil {
		if bic, exists := vmParams.WorkingSet.BIC[current.AccountID]; exists {
			if bic < 0 {
				return ierrors.Wrap(iotago.ErrAccountLocked, "negative block issuer credit")
			}
		} else {
			return iotago.ErrBlockIssuanceCreditInputRequired
		}
	}

	if current.StateIndex == next.StateIndex {
		return accountGovernanceSTVF(input, next, vmParams)
	}

	return accountStateSTVF(input, next, vmParams)
}

func accountGovernanceSTVF(input *vm.ChainOutputWithIDs, next *iotago.AccountOutput, vmParams *vm.Params) error {
	//nolint:forcetypeassert // we can safely assume that this is an AccountOutput
	current := input.Output.(*iotago.AccountOutput)

	switch {
	case current.Amount != next.Amount:
		return ierrors.Wrapf(iotago.ErrInvalidAccountGovernanceTransition, "amount changed, in %d / out %d ", current.Amount, next.Amount)
	case !current.NativeTokens.Equal(next.NativeTokens):
		return ierrors.Wrapf(iotago.ErrInvalidAccountGovernanceTransition, "native tokens changed, in %v / out %v", current.NativeTokens, next.NativeTokens)
	case current.StateIndex != next.StateIndex:
		return ierrors.Wrapf(iotago.ErrInvalidAccountGovernanceTransition, "state index changed, in %d / out %d", current.StateIndex, next.StateIndex)
	case !bytes.Equal(current.StateMetadata, next.StateMetadata):
		return ierrors.Wrapf(iotago.ErrInvalidAccountGovernanceTransition, "state metadata changed, in %v / out %v", current.StateMetadata, next.StateMetadata)
	case current.FoundryCounter != next.FoundryCounter:
		return ierrors.Wrapf(iotago.ErrInvalidAccountGovernanceTransition, "foundry counter changed, in %d / out %d", current.FoundryCounter, next.FoundryCounter)
	}

	// staking feature cannot change during account governance transition
	if err := iotago.FeatureUnchanged(iotago.FeatureStaking, current.Features.MustSet(), next.Features.MustSet()); err != nil {
		return ierrors.Join(iotago.ErrInvalidAccountGovernanceTransition, err)
	}

	if current.FeatureSet().Staking() != nil && next.FeatureSet().BlockIssuer() == nil {
		return ierrors.Wrapf(iotago.ErrInvalidAccountGovernanceTransition, "%w", iotago.ErrInvalidStakingBlockIssuerRequired)
	}

	return accountBlockIssuerSTVF(input, input.Output.FeatureSet().BlockIssuer(), next, vmParams)
}

func accountStateSTVF(input *vm.ChainOutputWithIDs, next *iotago.AccountOutput, vmParams *vm.Params) error {
	//nolint:forcetypeassert // we can safely assume that this is an AccountOutput
	current := input.Output.(*iotago.AccountOutput)
	switch {
	case !current.StateController().Equal(next.StateController()):
		return ierrors.Wrapf(iotago.ErrInvalidAccountStateTransition, "state controller changed, in %v / out %v", current.StateController(), next.StateController())
	case !current.GovernorAddress().Equal(next.GovernorAddress()):
		return ierrors.Wrapf(iotago.ErrInvalidAccountStateTransition, "governance controller changed, in %v / out %v", current.GovernorAddress(), next.GovernorAddress())
	case current.FoundryCounter > next.FoundryCounter:
		return ierrors.Wrapf(iotago.ErrInvalidAccountStateTransition, "foundry counter of next state is less than previous, in %d / out %d", current.FoundryCounter, next.FoundryCounter)
	case current.StateIndex+1 != next.StateIndex:
		return ierrors.Wrapf(iotago.ErrInvalidAccountStateTransition, "state index %d on the input side but %d on the output side", current.StateIndex, next.StateIndex)
	}

	if err := iotago.FeatureUnchanged(iotago.FeatureMetadata, current.Features.MustSet(), next.Features.MustSet()); err != nil {
		return ierrors.Wrapf(iotago.ErrInvalidAccountStateTransition, "%w", err)
	}

	// block issuer feature cannot change during account state transition
	if err := iotago.FeatureUnchanged(iotago.FeatureBlockIssuer, current.Features.MustSet(), next.Features.MustSet()); err != nil {
		return ierrors.Wrapf(iotago.ErrInvalidAccountStateTransition, "%w", err)
	}

	if err := accountStakingSTVF(input.ChainID, current, next, vmParams); err != nil {
		return err
	}

	// check that for a foundry counter change, X amount of foundries were actually created
	if current.FoundryCounter == next.FoundryCounter {
		return nil
	}

	var seenNewFoundriesOfAccount uint32
	for _, output := range vmParams.WorkingSet.Tx.Transaction.Outputs {
		foundryOutput, is := output.(*iotago.FoundryOutput)
		if !is {
			continue
		}

		if _, notNew := vmParams.WorkingSet.InChains[foundryOutput.MustFoundryID()]; notNew {
			continue
		}

		//nolint:forcetypeassert // we can safely assume that this is an AccountAddress
		foundryAccountID := foundryOutput.Ident().(*iotago.AccountAddress).ChainID()
		if !foundryAccountID.Matches(next.AccountID) {
			continue
		}
		seenNewFoundriesOfAccount++
	}

	expectedNewFoundriesCount := next.FoundryCounter - current.FoundryCounter
	if expectedNewFoundriesCount != seenNewFoundriesOfAccount {
		return ierrors.Wrapf(iotago.ErrInvalidAccountStateTransition, "%d new foundries were created but the account output's foundry counter changed by %d", seenNewFoundriesOfAccount, expectedNewFoundriesCount)
	}

	return nil
}

// If an account output has a block issuer feature, the following conditions for its transition must be checked.
// The block issuer credit must be non-negative.
// The expiry time of the block issuer feature, if creating new account or expired already, must be set at least MaxCommittableAge greater than the Commitment Input.
// Check that at least one Block Issuer Key is present.
func accountBlockIssuerSTVF(input *vm.ChainOutputWithIDs, currentBlockIssuerFeat *iotago.BlockIssuerFeature, next *iotago.AccountOutput, vmParams *vm.Params) error {
	current := input.Output
	nextBlockIssuerFeat := next.FeatureSet().BlockIssuer()
	// if the account has no block issuer feature.
	if currentBlockIssuerFeat == nil && nextBlockIssuerFeat == nil {
		return nil
	}

	// else if the account has negative bic, this is invalid.
	// new block issuers may not have a bic registered yet.
	if bic, exists := vmParams.WorkingSet.BIC[next.AccountID]; exists {
		if bic < 0 {
			return ierrors.Wrap(iotago.ErrInvalidBlockIssuerTransition, "negative block issuer credit")
		}
	} else {
		return ierrors.Wrap(iotago.ErrInvalidBlockIssuerTransition, "no BIC provided for block issuer")
	}

	if vmParams.WorkingSet.Commitment == nil {
		return ierrors.Wrap(iotago.ErrInvalidBlockIssuerTransition, "block issuer feature validation requires a commitment input")
	}

	commitmentInputSlot := vmParams.WorkingSet.Commitment.Slot
	pastBoundedSlot := vmParams.PastBoundedSlotIndex(commitmentInputSlot)

	if currentBlockIssuerFeat != nil && currentBlockIssuerFeat.ExpirySlot >= commitmentInputSlot {
		// if the block issuer feature has not expired, it can not be removed.
		if nextBlockIssuerFeat == nil {
			return ierrors.Wrap(iotago.ErrInvalidBlockIssuerTransition, "cannot remove block issuer feature until it expires")
		}
		if nextBlockIssuerFeat.ExpirySlot != currentBlockIssuerFeat.ExpirySlot && nextBlockIssuerFeat.ExpirySlot < pastBoundedSlot {
			return ierrors.Wrap(iotago.ErrInvalidBlockIssuerTransition, "block issuer feature expiry set too soon")
		}
	} else if nextBlockIssuerFeat != nil {
		// The block issuer feature was newly added,
		// or the current feature has expired but it was not removed.
		// In both cases the expiry slot must be set sufficiently far in the future.
		if nextBlockIssuerFeat.ExpirySlot < pastBoundedSlot {
			return ierrors.Wrapf(iotago.ErrInvalidBlockIssuerTransition, "block issuer feature expiry set too soon (is %d, must be >= %d)", nextBlockIssuerFeat.ExpirySlot, pastBoundedSlot)
		}
	}

	// the Mana on the account on the input side must not be moved to any other outputs or accounts.
	manaDecayProvider := vmParams.API.ProtocolParameters().ManaDecayProvider()
	rentStructure := vmParams.API.RentStructure()
	manaIn, err := vm.TotalManaIn(
		manaDecayProvider,
		rentStructure,
		vmParams.WorkingSet.Tx.Transaction.CreationSlot,
		vmParams.WorkingSet.UTXOInputsSet,
	)
	if err != nil {
		return err
	}

	manaOut, err := vm.TotalManaOut(
		vmParams.WorkingSet.Tx.Transaction.Outputs,
		vmParams.WorkingSet.Tx.Transaction.Allotments,
	)
	if err != nil {
		return err
	}

	// AccountInStored
	manaStoredAccount, err := manaDecayProvider.ManaWithDecay(current.StoredMana(), input.OutputID.CreationSlot(), vmParams.WorkingSet.Tx.Transaction.CreationSlot)
	if err != nil {
		return ierrors.Wrapf(err, "account %s stored mana calculation failed", next.AccountID)
	}
	manaIn -= manaStoredAccount

	// AccountInPotential
	// the storage deposit does not generate potential mana, so we only use the excess base tokens to calculate the potential mana
	minDeposit, err := rentStructure.MinDeposit(current)
	if err != nil {
		return err
	}
<<<<<<< HEAD
	// no need to check underflow error as the result of safe sub will be zero in that case
	excessBaseTokensAccount, _ := safemath.SafeSub(current.BaseTokenAmount(), minDeposit)
	manaPotentialAccount, err := manaDecayProvider.ManaGenerationWithDecay(excessBaseTokensAccount, input.OutputID.CreationSlot(), vmParams.WorkingSet.Tx.Essence.CreationSlot)
=======
	manaPotentialAccount, err := manaDecayProvider.ManaGenerationWithDecay(excessBaseTokensAccount, input.OutputID.CreationSlot(), vmParams.WorkingSet.Tx.Transaction.CreationSlot)
>>>>>>> a2fa34aa
	if err != nil {
		return ierrors.Wrapf(err, "account %s potential mana calculation failed", next.AccountID)
	}
	manaIn -= manaPotentialAccount

	// AccountOutStored
	manaOut -= next.Mana
	// AccountOutAllotted
	manaOut -= vmParams.WorkingSet.Tx.Transaction.Allotments.Get(next.AccountID)

	// subtract AccountOutLocked - we only consider basic and NFT outputs because only these output types can include a timelock and address unlock condition.
	minManalockedSlot := pastBoundedSlot + vmParams.API.ProtocolParameters().MaxCommittableAge()
	for _, output := range vmParams.WorkingSet.OutputsByType[iotago.OutputBasic] {
		basicOutput, is := output.(*iotago.BasicOutput)
		if !is {
			continue
		}
		if basicOutput.UnlockConditionSet().HasManalockCondition(next.AccountID, minManalockedSlot) {
			manaOut -= basicOutput.StoredMana()
		}
	}
	for _, output := range vmParams.WorkingSet.OutputsByType[iotago.OutputNFT] {
		nftOutput, is := output.(*iotago.NFTOutput)
		if !is {
			continue
		}
		if nftOutput.UnlockConditionSet().HasManalockCondition(next.AccountID, minManalockedSlot) {
			manaOut -= nftOutput.StoredMana()
		}
	}

	if manaIn > manaOut {
		return ierrors.Wrapf(iotago.ErrInvalidBlockIssuerTransition, "cannot move Mana off an account: mana in %d, mana out %d", manaIn, manaOut)
	}

	return nil
}

func accountStakingSTVF(chainID iotago.ChainID, current *iotago.AccountOutput, next *iotago.AccountOutput, vmParams *vm.Params) error {
	currentStakingFeat := current.FeatureSet().Staking()
	nextStakingFeat := next.FeatureSet().Staking()

	_, isClaiming := vmParams.WorkingSet.Rewards[chainID]

	if currentStakingFeat != nil {
		commitment := vmParams.WorkingSet.Commitment
		if commitment == nil {
			return ierrors.Join(iotago.ErrInvalidStakingTransition, iotago.ErrInvalidStakingCommitmentInput)
		}

		timeProvider := vmParams.API.TimeProvider()
		pastBoundedSlot := vmParams.PastBoundedSlotIndex(commitment.Slot)
		pastBoundedEpoch := timeProvider.EpochFromSlot(pastBoundedSlot)
		futureBoundedSlot := vmParams.FutureBoundedSlotIndex(commitment.Slot)
		futureBoundedEpoch := timeProvider.EpochFromSlot(futureBoundedSlot)

		if futureBoundedEpoch <= currentStakingFeat.EndEpoch {
			earliestUnbondingEpoch := pastBoundedEpoch + vmParams.API.ProtocolParameters().StakingUnbondingPeriod()

			return accountStakingNonExpiredValidation(
				currentStakingFeat, nextStakingFeat, earliestUnbondingEpoch, isClaiming,
			)
		}

		return accountStakingExpiredValidation(
			next, currentStakingFeat, nextStakingFeat, vmParams, isClaiming,
		)
	} else if nextStakingFeat != nil {
		return accountStakingGenesisValidation(next, nextStakingFeat, vmParams)
	}

	return nil
}

// Validates the rules for a newly added Staking Feature in an account,
// or one which was effectively removed and added within the same transaction.
// This is allowed as long as the epoch range of the old and new feature are disjoint.
func accountStakingGenesisValidation(acc *iotago.AccountOutput, stakingFeat *iotago.StakingFeature, vmParams *vm.Params) error {
	if acc.Amount < stakingFeat.StakedAmount {
		return iotago.ErrInvalidStakingAmountMismatch
	}

	// It should already never be nil here, but for 100% safety, we'll check again.
	commitment := vmParams.WorkingSet.Commitment
	if commitment == nil {
		return iotago.ErrInvalidStakingCommitmentInput
	}

	pastBoundedSlot := vmParams.PastBoundedSlotIndex(commitment.Slot)
	timeProvider := vmParams.API.TimeProvider()
	pastBoundedEpoch := timeProvider.EpochFromSlot(pastBoundedSlot)

	if stakingFeat.StartEpoch != pastBoundedEpoch {
		return iotago.ErrInvalidStakingStartEpoch
	}

	unbondingEpoch := pastBoundedEpoch + vmParams.API.ProtocolParameters().StakingUnbondingPeriod()
	if stakingFeat.EndEpoch < unbondingEpoch {
		return ierrors.Wrapf(iotago.ErrInvalidStakingEndEpochTooEarly, "(i.e. end epoch %d should be >= %d)", stakingFeat.EndEpoch, unbondingEpoch)
	}

	if acc.FeatureSet().BlockIssuer() == nil {
		return iotago.ErrInvalidStakingBlockIssuerRequired
	}

	return nil
}

// Validates a staking feature's transition if the feature is not expired,
// i.e. the current epoch is before the end epoch.
func accountStakingNonExpiredValidation(
	currentStakingFeat *iotago.StakingFeature,
	nextStakingFeat *iotago.StakingFeature,
	earliestUnbondingEpoch iotago.EpochIndex,
	isClaiming bool,
) error {
	if nextStakingFeat == nil {
		return ierrors.Wrapf(iotago.ErrInvalidStakingTransition, "%w", iotago.ErrInvalidStakingBondedRemoval)
	}

	if isClaiming {
		return ierrors.Wrapf(iotago.ErrInvalidStakingTransition, "%w", iotago.ErrInvalidStakingRewardClaim)
	}

	if currentStakingFeat.StakedAmount != nextStakingFeat.StakedAmount ||
		currentStakingFeat.FixedCost != nextStakingFeat.FixedCost ||
		currentStakingFeat.StartEpoch != nextStakingFeat.StartEpoch {
		return ierrors.Wrapf(iotago.ErrInvalidStakingTransition, "%w", iotago.ErrInvalidStakingBondedModified)
	}

	if currentStakingFeat.EndEpoch != nextStakingFeat.EndEpoch &&
		nextStakingFeat.EndEpoch < earliestUnbondingEpoch {
		return ierrors.Wrapf(iotago.ErrInvalidStakingTransition, "%w (i.e. end epoch %d should be >= %d) or the end epoch must match on input and output side", iotago.ErrInvalidStakingEndEpochTooEarly, nextStakingFeat.EndEpoch, earliestUnbondingEpoch)
	}

	return nil
}

// Validates a staking feature's transition if the feature is expired,
// i.e. the current epoch is equal or after the end epoch.
func accountStakingExpiredValidation(
	next *iotago.AccountOutput,
	currentStakingFeat *iotago.StakingFeature,
	nextStakingFeat *iotago.StakingFeature,
	vmParams *vm.Params,
	isClaiming bool,
) error {
	// Mana Claiming by either removing the Feature or changing the feature's epoch range.
	if nextStakingFeat == nil {
		if !isClaiming {
			return ierrors.Wrapf(iotago.ErrInvalidStakingTransition, "%w", iotago.ErrInvalidStakingRewardInputRequired)
		}
	} else {
		if isClaiming {
			// When claiming with a feature on the output side, it must be transitioned as if it was newly added,
			// so that the new epoch range is disjoint from the current staking feature.
			if err := accountStakingGenesisValidation(next, nextStakingFeat, vmParams); err != nil {
				return ierrors.Wrapf(iotago.ErrInvalidStakingTransition, "%w: rewards claiming without removing the feature requires updating the feature", err)
			}
		} else {
			// If not claiming, the feature must be unchanged.
			if !currentStakingFeat.Equal(nextStakingFeat) {
				return ierrors.Wrapf(iotago.ErrInvalidStakingTransition, "%w", iotago.ErrInvalidStakingRewardInputRequired)
			}
		}
	}

	return nil
}

func accountDestructionValid(input *vm.ChainOutputWithIDs, vmParams *vm.Params) error {
	//nolint:forcetypeassert // we can safely assume that this is an AccountOutput
	outputToDestroy := input.Output.(*iotago.AccountOutput)

	blockIssuerFeat := outputToDestroy.FeatureSet().BlockIssuer()
	if blockIssuerFeat != nil {
		if vmParams.WorkingSet.Commitment == nil {
			return ierrors.Wrap(iotago.ErrInvalidBlockIssuerTransition, "block issuer feature validation requires a commitment input")
		}

		if blockIssuerFeat.ExpirySlot >= vmParams.WorkingSet.Commitment.Slot {
			return ierrors.Wrap(iotago.ErrInvalidBlockIssuerTransition, "cannot destroy output until the block issuer feature expires")
		}
		if bic, exists := vmParams.WorkingSet.BIC[outputToDestroy.AccountID]; exists {
			if bic < 0 {
				return ierrors.Wrap(iotago.ErrAccountLocked, "cannot destroy locked account")
			}
		} else {
			return iotago.ErrBlockIssuanceCreditInputRequired
		}
	}

	stakingFeat := outputToDestroy.FeatureSet().Staking()
	if stakingFeat != nil {
		// This case should never occur as the staking feature requires the presence of a block issuer feature,
		// which also requires a commitment input.
		commitment := vmParams.WorkingSet.Commitment
		if commitment == nil {
			return ierrors.Join(iotago.ErrInvalidStakingTransition, iotago.ErrInvalidStakingCommitmentInput)
		}

		timeProvider := vmParams.API.TimeProvider()
		futureBoundedSlot := vmParams.FutureBoundedSlotIndex(commitment.Slot)
		futureBoundedEpoch := timeProvider.EpochFromSlot(futureBoundedSlot)

		if futureBoundedEpoch <= stakingFeat.EndEpoch {
			return ierrors.Wrapf(iotago.ErrInvalidAccountStateTransition, "%w: cannot destroy account until the staking feature is unbonded", iotago.ErrInvalidStakingBondedRemoval)
		}

		_, isClaiming := vmParams.WorkingSet.Rewards[input.ChainID]
		if !isClaiming {
			return ierrors.Wrapf(iotago.ErrInvalidAccountStateTransition, "%w: cannot destroy account with a staking feature without reward input", iotago.ErrInvalidStakingRewardInputRequired)
		}
	}

	return nil
}

func nftSTVF(input *vm.ChainOutputWithIDs, transType iotago.ChainTransitionType, next *iotago.NFTOutput, vmParams *vm.Params) error {
	switch transType {
	case iotago.ChainTransitionTypeGenesis:
		if err := nftGenesisValid(next, vmParams); err != nil {
			return &iotago.ChainTransitionError{Inner: err, Msg: fmt.Sprintf("NFT %s", next.NFTID)}
		}
	case iotago.ChainTransitionTypeStateChange:
		//nolint:forcetypeassert // we can safely assume that this is an NFTOutput
		current := input.Output.(*iotago.NFTOutput)
		if err := nftStateChangeValid(current, next); err != nil {
			return &iotago.ChainTransitionError{Inner: err, Msg: fmt.Sprintf("NFT %s", current.NFTID)}
		}
	case iotago.ChainTransitionTypeDestroy:
		return nil
	default:
		panic("unknown chain transition type in NFTOutput")
	}

	return nil
}

func nftGenesisValid(current *iotago.NFTOutput, vmParams *vm.Params) error {
	if !current.NFTID.Empty() {
		return ierrors.New("NFTOutput's ID is not zeroed even though it is new")
	}

	return vm.IsIssuerOnOutputUnlocked(current, vmParams.WorkingSet.UnlockedIdents)
}

func nftStateChangeValid(current *iotago.NFTOutput, next *iotago.NFTOutput) error {
	if !current.ImmutableFeatures.Equal(next.ImmutableFeatures) {
		return ierrors.Errorf("old state %s, next state %s", current.ImmutableFeatures, next.ImmutableFeatures)
	}

	return nil
}

func foundrySTVF(input *vm.ChainOutputWithIDs, transType iotago.ChainTransitionType, next *iotago.FoundryOutput, vmParams *vm.Params) error {
	inSums := vmParams.WorkingSet.InNativeTokens
	outSums := vmParams.WorkingSet.OutNativeTokens

	switch transType {
	case iotago.ChainTransitionTypeGenesis:
		if err := foundryGenesisValid(next, vmParams, next.MustFoundryID(), outSums); err != nil {
			return ierrors.Wrapf(err, "foundry %s, token %s", next.MustFoundryID(), next.MustNativeTokenID())
		}
	case iotago.ChainTransitionTypeStateChange:
		//nolint:forcetypeassert // we can safely assume that this is a FoundryOutput
		current := input.Output.(*iotago.FoundryOutput)
		if err := foundryStateChangeValid(current, next, inSums, outSums); err != nil {
			return ierrors.Wrapf(err, "foundry %s, token %s", current.MustFoundryID(), current.MustNativeTokenID())
		}
	case iotago.ChainTransitionTypeDestroy:
		//nolint:forcetypeassert // we can safely assume that this is a FoundryOutput
		current := input.Output.(*iotago.FoundryOutput)
		if err := foundryDestructionValid(current, inSums, outSums); err != nil {
			return ierrors.Wrapf(err, "foundry %s, token %s", current.MustFoundryID(), current.MustNativeTokenID())
		}
	default:
		panic("unknown chain transition type in FoundryOutput")
	}

	return nil
}

func foundryGenesisValid(current *iotago.FoundryOutput, vmParams *vm.Params, thisFoundryID iotago.FoundryID, outSums iotago.NativeTokenSum) error {
	nativeTokenID := current.MustNativeTokenID()
	if err := current.TokenScheme.StateTransition(iotago.ChainTransitionTypeGenesis, nil, nil, outSums.ValueOrBigInt0(nativeTokenID)); err != nil {
		return err
	}

	// grab foundry counter from transitioning AccountOutput
	//nolint:forcetypeassert // we can safely assume that this is an AccountAddress
	accountID := current.Ident().(*iotago.AccountAddress).AccountID()
	inAccount, ok := vmParams.WorkingSet.InChains[accountID]
	if !ok {
		return ierrors.Wrapf(iotago.ErrInvalidFoundryStateTransition, "missing input transitioning account output %s for new foundry output %s", accountID, thisFoundryID)
	}

	outAccount, ok := vmParams.WorkingSet.OutChains[accountID]
	if !ok {
		return ierrors.Wrapf(iotago.ErrInvalidFoundryStateTransition, "missing output transitioning account output %s for new foundry output %s", accountID, thisFoundryID)
	}

	//nolint:forcetypeassert // we can safely assume that this is an AccountOutput
	return foundrySerialNumberValid(current, vmParams, inAccount.Output.(*iotago.AccountOutput), outAccount.(*iotago.AccountOutput), thisFoundryID)
}

func foundrySerialNumberValid(current *iotago.FoundryOutput, vmParams *vm.Params, inAccount *iotago.AccountOutput, outAccount *iotago.AccountOutput, thisFoundryID iotago.FoundryID) error {
	// this new foundry's serial number must be between the given foundry counter interval
	startSerial := inAccount.FoundryCounter
	endIncSerial := outAccount.FoundryCounter
	if startSerial >= current.SerialNumber || current.SerialNumber > endIncSerial {
		return ierrors.Wrapf(iotago.ErrInvalidFoundryStateTransition, "new foundry output %s's serial number is not between the foundry counter interval of [%d,%d)", thisFoundryID, startSerial, endIncSerial)
	}

	// OPTIMIZE: this loop happens on every STVF of every new foundry output
	// check order of serial number
	for outputIndex, output := range vmParams.WorkingSet.Tx.Transaction.Outputs {
		otherFoundryOutput, is := output.(*iotago.FoundryOutput)
		if !is {
			continue
		}

		if !otherFoundryOutput.Ident().Equal(current.Ident()) {
			continue
		}

		otherFoundryID, err := otherFoundryOutput.FoundryID()
		if err != nil {
			return err
		}

		if _, isNotNew := vmParams.WorkingSet.InChains[otherFoundryID]; isNotNew {
			continue
		}

		// only check up to own foundry whether it is ordered
		if otherFoundryID == thisFoundryID {
			break
		}

		if otherFoundryOutput.SerialNumber >= current.SerialNumber {
			return ierrors.Wrapf(iotago.ErrInvalidFoundryStateTransition, "new foundry output %s at index %d has bigger equal serial number than this foundry %s", otherFoundryID, outputIndex, thisFoundryID)
		}
	}

	return nil
}

func foundryStateChangeValid(current *iotago.FoundryOutput, next *iotago.FoundryOutput, inSums iotago.NativeTokenSum, outSums iotago.NativeTokenSum) error {
	if !current.ImmutableFeatures.Equal(next.ImmutableFeatures) {
		return ierrors.Wrapf(iotago.ErrInvalidFoundryStateTransition, "old state %s, next state %s", current.ImmutableFeatures, next.ImmutableFeatures)
	}

	// the check for the serial number and token scheme not being mutated is implicit
	// as a change would cause the foundry ID to be different, which would result in
	// no matching foundry to be found to validate the state transition against
	if current.MustFoundryID() != next.MustFoundryID() {
		// impossible invariant as the STVF should be called via the matching next foundry output
		panic(fmt.Sprintf("foundry IDs mismatch in state transition validation function: have %v got %v", current.MustFoundryID(), next.MustFoundryID()))
	}

	nativeTokenID := current.MustNativeTokenID()

	return current.TokenScheme.StateTransition(iotago.ChainTransitionTypeStateChange, next.TokenScheme, inSums.ValueOrBigInt0(nativeTokenID), outSums.ValueOrBigInt0(nativeTokenID))
}

func foundryDestructionValid(current *iotago.FoundryOutput, inSums iotago.NativeTokenSum, outSums iotago.NativeTokenSum) error {
	nativeTokenID := current.MustNativeTokenID()

	return current.TokenScheme.StateTransition(iotago.ChainTransitionTypeDestroy, nil, inSums.ValueOrBigInt0(nativeTokenID), outSums.ValueOrBigInt0(nativeTokenID))
}

func delegationSTVF(input *vm.ChainOutputWithIDs, transType iotago.ChainTransitionType, next *iotago.DelegationOutput, vmParams *vm.Params) error {
	switch transType {
	case iotago.ChainTransitionTypeGenesis:
		if err := delegationGenesisValid(next, vmParams); err != nil {
			return &iotago.ChainTransitionError{Inner: err, Msg: fmt.Sprintf("Delegation %s", next.DelegationID)}
		}
	case iotago.ChainTransitionTypeStateChange:
		_, isClaiming := vmParams.WorkingSet.Rewards[input.ChainID]
		if isClaiming {
			return ierrors.Wrapf(iotago.ErrInvalidDelegationTransition, "%w: cannot claim rewards during delegation output transition", iotago.ErrInvalidDelegationRewardsClaiming)
		}
		//nolint:forcetypeassert // we can safely assume that this is an DelegationOutput
		current := input.Output.(*iotago.DelegationOutput)
		if err := delegationStateChangeValid(current, next, vmParams); err != nil {
			return &iotago.ChainTransitionError{Inner: err, Msg: fmt.Sprintf("Delegation %s", current.DelegationID)}
		}
	case iotago.ChainTransitionTypeDestroy:
		_, isClaiming := vmParams.WorkingSet.Rewards[input.ChainID]
		if !isClaiming {
			return ierrors.Wrapf(iotago.ErrInvalidDelegationTransition, "%w: cannot destroy delegation output without a rewards input", iotago.ErrInvalidDelegationRewardsClaiming)
		}

		return nil
	default:
		panic("unknown chain transition type in DelegationOutput")
	}

	return nil
}

func delegationGenesisValid(current *iotago.DelegationOutput, vmParams *vm.Params) error {
	if !current.DelegationID.Empty() {
		return ierrors.Wrapf(iotago.ErrInvalidDelegationNonZeroedID, "%w", iotago.ErrInvalidDelegationTransition)
	}

	timeProvider := vmParams.API.TimeProvider()
	commitment := vmParams.WorkingSet.Commitment
	if commitment == nil {
		return iotago.ErrDelegationCommitmentInputRequired
	}
	pastBoundedSlot := vmParams.PastBoundedSlotIndex(commitment.Slot)
	pastBoundedEpoch := timeProvider.EpochFromSlot(pastBoundedSlot)
	votingPowerSlot := votingPowerSlot(pastBoundedEpoch, vmParams)

	var expectedStartEpoch iotago.EpochIndex
	if pastBoundedSlot <= votingPowerSlot {
		expectedStartEpoch = pastBoundedEpoch + 1
	} else {
		expectedStartEpoch = pastBoundedEpoch + 2
	}

	if current.StartEpoch != expectedStartEpoch {
		return ierrors.Wrapf(iotago.ErrInvalidDelegationTransition, "%w (is %d, expected %d)", iotago.ErrInvalidDelegationStartEpoch, current.StartEpoch, expectedStartEpoch)
	}

	if current.DelegatedAmount != current.Amount {
		return ierrors.Wrapf(iotago.ErrInvalidDelegationTransition, "%w", iotago.ErrInvalidDelegationAmount)
	}

	if current.EndEpoch != 0 {
		return ierrors.Wrapf(iotago.ErrInvalidDelegationTransition, "%w", iotago.ErrInvalidDelegationNonZeroEndEpoch)
	}

	return nil
}

func delegationStateChangeValid(current *iotago.DelegationOutput, next *iotago.DelegationOutput, vmParams *vm.Params) error {
	// State transitioning a Delegation Output is always a transition to the delayed claiming state.
	// Since they can only be transitioned once, the input will always need to have a zeroed ID.
	if !current.DelegationID.Empty() {
		return ierrors.Wrapf(iotago.ErrInvalidDelegationTransition, "%w: delegation output can only be transitioned if it has a zeroed ID", iotago.ErrInvalidDelegationNonZeroedID)
	}

	if current.DelegatedAmount != next.DelegatedAmount ||
		!current.ValidatorAddress.Equal(next.ValidatorAddress) ||
		current.StartEpoch != next.StartEpoch {
		return ierrors.Wrapf(iotago.ErrInvalidDelegationTransition, "%w", iotago.ErrInvalidDelegationModified)
	}

	timeProvider := vmParams.API.TimeProvider()
	commitment := vmParams.WorkingSet.Commitment
	if commitment == nil {
		return iotago.ErrDelegationCommitmentInputRequired
	}
	futureBoundedSlot := vmParams.FutureBoundedSlotIndex(commitment.Slot)
	futureBoundedEpoch := timeProvider.EpochFromSlot(futureBoundedSlot)
	votingPowerSlot := votingPowerSlot(futureBoundedEpoch, vmParams)

	var expectedEndEpoch iotago.EpochIndex
	if futureBoundedSlot <= votingPowerSlot {
		expectedEndEpoch = futureBoundedEpoch
	} else {
		expectedEndEpoch = futureBoundedEpoch + 1
	}

	if next.EndEpoch != expectedEndEpoch {
		return ierrors.Wrapf(iotago.ErrInvalidDelegationTransition, "%w (is %d, expected %d)", iotago.ErrInvalidDelegationEndEpoch, next.EndEpoch, expectedEndEpoch)
	}

	return nil
}

// votingPowerSlot returns the slot at the end of which the voting power
// for the epoch with index epochIndex is calculated.
func votingPowerSlot(epoch iotago.EpochIndex, vmParams *vm.Params) iotago.SlotIndex {
	// TODO: Activity Window Duration missing.
	return vmParams.API.TimeProvider().EpochEnd(epoch) - vmParams.API.ProtocolParameters().EpochNearingThreshold()
}<|MERGE_RESOLUTION|>--- conflicted
+++ resolved
@@ -470,13 +470,9 @@
 	if err != nil {
 		return err
 	}
-<<<<<<< HEAD
 	// no need to check underflow error as the result of safe sub will be zero in that case
 	excessBaseTokensAccount, _ := safemath.SafeSub(current.BaseTokenAmount(), minDeposit)
-	manaPotentialAccount, err := manaDecayProvider.ManaGenerationWithDecay(excessBaseTokensAccount, input.OutputID.CreationSlot(), vmParams.WorkingSet.Tx.Essence.CreationSlot)
-=======
 	manaPotentialAccount, err := manaDecayProvider.ManaGenerationWithDecay(excessBaseTokensAccount, input.OutputID.CreationSlot(), vmParams.WorkingSet.Tx.Transaction.CreationSlot)
->>>>>>> a2fa34aa
 	if err != nil {
 		return ierrors.Wrapf(err, "account %s potential mana calculation failed", next.AccountID)
 	}
