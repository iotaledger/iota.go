--- conflicted
+++ resolved
@@ -35,17 +35,17 @@
 	workingSet := &vm.WorkingSet{}
 	workingSet.Tx = t
 	workingSet.UnlockedIdents = make(vm.UnlockedIdentities)
-	workingSet.UTXOInputsWithCreationSlot = utxoInputsSet
+	workingSet.UTXOInputsSet = utxoInputsSet
 	workingSet.InputIDToIndex = make(map[iotago.OutputID]uint16)
 	for inputIndex, inputRef := range workingSet.Tx.Essence.Inputs {
 		//nolint:forcetypeassert // we can safely assume that this is an UTXOInput
 		ref := inputRef.(*iotago.UTXOInput).OutputID()
 		workingSet.InputIDToIndex[ref] = uint16(inputIndex)
-		input, ok := workingSet.UTXOInputsWithCreationSlot[ref]
+		input, ok := workingSet.UTXOInputsSet[ref]
 		if !ok {
 			return nil, ierrors.Wrapf(iotago.ErrMissingUTXO, "utxo for input %d not supplied", inputIndex)
 		}
-		workingSet.UTXOInputs = append(workingSet.UTXOInputs, input.Output)
+		workingSet.UTXOInputs = append(workingSet.UTXOInputs, input)
 	}
 
 	workingSet.EssenceMsgToSign, err = t.Essence.SigningMessage(api)
@@ -57,7 +57,7 @@
 		slice := make(iotago.Outputs[iotago.Output], len(utxoInputsSet))
 		var i int
 		for _, output := range utxoInputsSet {
-			slice[i] = output.Output
+			slice[i] = output
 			i++
 		}
 
@@ -84,13 +84,10 @@
 func constructInputSet(inputSet vm.InputSet) vm.InputSet {
 	utxoInputsSet := vm.InputSet{}
 	for outputID, outputWithCreationSlot := range inputSet {
-		if basicOutput, isBasic := outputWithCreationSlot.Output.(*iotago.BasicOutput); isBasic {
+		if basicOutput, isBasic := outputWithCreationSlot.(*iotago.BasicOutput); isBasic {
 			if addressUnlock := basicOutput.UnlockConditionSet().Address(); addressUnlock != nil {
 				if addressUnlock.Address.Type() == iotago.AddressImplicitAccountCreation {
-					utxoInputsSet[outputID] = vm.OutputWithCreationSlot{
-						Output:       &vm.ImplicitAccountOutput{BasicOutput: basicOutput},
-						CreationSlot: outputWithCreationSlot.CreationSlot,
-					}
+					utxoInputsSet[outputID] = &vm.ImplicitAccountOutput{BasicOutput: basicOutput}
 
 					continue
 				}
@@ -145,7 +142,7 @@
 			}
 		}
 
-		return implicitAccountSTVF(castedInput, input.CreationSlot, nextAccount, vmParams, transType)
+		return implicitAccountSTVF(castedInput, input.OutputID.CreationSlotIndex(), nextAccount, vmParams, transType)
 	case *iotago.FoundryOutput:
 		var nextFoundry *iotago.FoundryOutput
 		if next != nil {
@@ -185,8 +182,10 @@
 		return iotago.ErrImplicitAccountDestructionDisallowed
 	}
 
-	// Create an account output that is essentially the implicit account, so we can call accountGovernanceSTVF.
-	account := &vm.ChainOutputWithCreationSlot{
+	// Create an dummyAccount output that is essentially the implicit account, so we can call accountGovernanceSTVF.
+	dummyAccount := &vm.ChainOutput{
+		ChainID:  next.AccountID,
+		OutputID: iotago.EmptyOutputIDWithCreationSlot(creationSlot),
 		Output: &iotago.AccountOutput{
 			Amount:       implicitAccount.Amount,
 			Mana:         implicitAccount.Mana,
@@ -214,11 +213,9 @@
 			},
 			ImmutableFeatures: iotago.AccountOutputImmFeatures{},
 		},
-		ChainID:      next.AccountID,
-		CreationSlot: creationSlot,
-	}
-
-	return accountGovernanceSTVF(account, next, vmParams)
+	}
+
+	return accountGovernanceSTVF(dummyAccount, next, vmParams)
 }
 
 // For output AccountOutput(s) with non-zeroed AccountID, there must be a corresponding input AccountOutput where either its
@@ -396,15 +393,8 @@
 // The block issuer credit must be non-negative.
 // The expiry time of the block issuer feature, if creating new account or expired already, must be set at least MaxCommittableAge greater than the Commitment Input.
 // Check that at least one Block Issuer Key is present.
-<<<<<<< HEAD
-func accountBlockIssuerSTVF(input *vm.ChainOutput, next *iotago.AccountOutput, vmParams *vm.Params) error {
-	//nolint:forcetypeassert // we can safely assume that this is an AccountOutput
-	current := input.Output.(*iotago.AccountOutput)
-	currentBlockIssuerFeat := current.FeatureSet().BlockIssuer()
-=======
-func accountBlockIssuerSTVF(input *vm.ChainOutputWithCreationSlot, currentBlockIssuerFeat *iotago.BlockIssuerFeature, next *iotago.AccountOutput, vmParams *vm.Params) error {
+func accountBlockIssuerSTVF(input *vm.ChainOutput, currentBlockIssuerFeat *iotago.BlockIssuerFeature, next *iotago.AccountOutput, vmParams *vm.Params) error {
 	current := input.Output
->>>>>>> fd987e32
 	nextBlockIssuerFeat := next.FeatureSet().BlockIssuer()
 	// if the account has no block issuer feature.
 	if currentBlockIssuerFeat == nil && nextBlockIssuerFeat == nil {
@@ -467,11 +457,7 @@
 	}
 
 	// AccountInStored
-<<<<<<< HEAD
-	manaStoredAccount, err := manaDecayProvider.ManaWithDecay(current.Mana, input.OutputID.CreationSlotIndex(), vmParams.WorkingSet.Tx.Essence.CreationSlot)
-=======
-	manaStoredAccount, err := manaDecayProvider.ManaWithDecay(current.StoredMana(), input.CreationSlot, vmParams.WorkingSet.Tx.Essence.CreationSlot)
->>>>>>> fd987e32
+	manaStoredAccount, err := manaDecayProvider.ManaWithDecay(current.StoredMana(), input.OutputID.CreationSlotIndex(), vmParams.WorkingSet.Tx.Essence.CreationSlot)
 	if err != nil {
 		return ierrors.Wrapf(err, "account %s stored mana calculation failed", next.AccountID)
 	}
