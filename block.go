package iotago

import (
	"bytes"
	"crypto/ed25519"
	"fmt"
	"sort"
	"time"

	"golang.org/x/crypto/blake2b"

	hiveEd25519 "github.com/iotaledger/hive.go/crypto/ed25519"
	"github.com/iotaledger/hive.go/ierrors"
	"github.com/iotaledger/hive.go/lo"
	"github.com/iotaledger/hive.go/serializer/v2"
	"github.com/iotaledger/hive.go/serializer/v2/byteutils"
	"github.com/iotaledger/iota.go/v4/hexutil"
)

const (
	// BlockIDLength defines the length of a block ID.
	BlockIDLength = SlotIdentifierLength
	// MaxBlockSize defines the maximum size of a block.
	MaxBlockSize = 32768
	// BlockMaxParents defines the maximum amount of parents in a block.
	BlockMaxParents = 8
	// BlockTypeValidationMaxParents defines the maximum amount of parents in a ValidationBlock. TODO: replace number with committee size.
	BlockTypeValidationMaxParents = BlockMaxParents + 42
)

var (
	ErrWeakParentsInvalid                 = ierrors.New("weak parents must be disjunct to the rest of the parents")
	ErrCommitmentTooOld                   = ierrors.New("a block cannot commit to a slot that is older than the block's slot minus maxCommittableAge")
	ErrCommitmentTooRecent                = ierrors.New("a block cannot commit to a slot that is more recent than the block's slot minus minCommittableAge")
	ErrCommitmentInputTooOld              = ierrors.New("a block cannot contain a commitment input with index older than the block's slot minus maxCommittableAge")
	ErrCommitmentInputTooRecent           = ierrors.New("a block cannot contain a commitment input with index more recent than the block's slot minus minCommittableAge")
	ErrInvalidBlockVersion                = ierrors.New("block has invalid protocol version")
	ErrCommitmentInputNewerThanCommitment = ierrors.New("a block cannot contain a commitment input with index newer than the commitment index")
)

// BlockType denotes a type of Block.
type BlockType byte

const (
	BlockTypeBasic      BlockType = 1
	BlockTypeValidation BlockType = 2
)

// EmptyBlockID returns an empty BlockID.
func EmptyBlockID() BlockID {
	return emptySlotIdentifier
}

// BlockID is the ID of a Block.
type BlockID = SlotIdentifier

// BlockIDs are IDs of blocks.
type BlockIDs []BlockID

// ToHex converts the BlockIDs to their hex representation.
func (ids BlockIDs) ToHex() []string {
	hexIDs := make([]string, len(ids))
	for i, id := range ids {
		hexIDs[i] = hexutil.EncodeHex(id[:])
	}

	return hexIDs
}

// RemoveDupsAndSort removes duplicated BlockIDs and sorts the slice by the lexical ordering.
func (ids BlockIDs) RemoveDupsAndSort() BlockIDs {
	sorted := append(BlockIDs{}, ids...)
	sort.Slice(sorted, func(i, j int) bool {
		return bytes.Compare(sorted[i][:], sorted[j][:]) == -1
	})

	var result BlockIDs
	var prev BlockID
	for i, id := range sorted {
		if i == 0 || !bytes.Equal(prev[:], id[:]) {
			result = append(result, id)
		}
		prev = id
	}

	return result
}

// BlockIDsFromHexString converts the given block IDs from their hex to BlockID representation.
func BlockIDsFromHexString(blockIDsHex []string) (BlockIDs, error) {
	result := make(BlockIDs, len(blockIDsHex))

	for i, hexString := range blockIDsHex {
		blockID, err := SlotIdentifierFromHexString(hexString)
		if err != nil {
			return nil, err
		}
		result[i] = blockID
	}

	return result, nil
}

type BlockPayload interface {
	Payload
}

const BlockHeaderLength = serializer.OneByte + serializer.UInt64ByteSize + serializer.UInt64ByteSize + CommitmentIDLength + SlotIndexLength + AccountIDLength

type BlockHeader struct {
	ProtocolVersion Version   `serix:"0,mapKey=protocolVersion"`
	NetworkID       NetworkID `serix:"1,mapKey=networkId"`

	IssuingTime         time.Time    `serix:"2,mapKey=issuingTime"`
	SlotCommitmentID    CommitmentID `serix:"3,mapKey=slotCommitment"`
	LatestFinalizedSlot SlotIndex    `serix:"4,mapKey=latestFinalizedSlot"`

	IssuerID AccountID `serix:"5,mapKey=issuerId"`
}

func (b *BlockHeader) Hash(api API) (Identifier, error) {
	headerBytes, err := api.Encode(b)
	if err != nil {
		return Identifier{}, ierrors.Errorf("failed to serialize block header: %w", err)
	}

	return blake2b.Sum256(headerBytes), nil
}

func (b *BlockHeader) WorkScore(workScoreStructure *WorkScoreStructure) (WorkScore, error) {
	// Version, NetworkID, IssuingTime, SlotCommitmentID, LatestFinalisedSlot and IssuerID
	return workScoreStructure.DataByte.Multiply(serializer.OneByte +
		serializer.UInt64ByteSize +
		serializer.UInt64ByteSize +
		CommitmentIDLength +
		SlotIndexLength +
		AccountIDLength)
}

type ProtocolBlock struct {
	BlockHeader `serix:"0"`

	Block Block `serix:"1,mapKey=block"`

	Signature Signature `serix:"2,mapKey=signature"`
}

func BlockIdentifierFromBlockBytes(blockBytes []byte) (Identifier, error) {
	if len(blockBytes) < BlockHeaderLength+Ed25519SignatureSerializedBytesSize {
		return Identifier{}, ierrors.New("not enough block bytes")
	}

	length := len(blockBytes)
	// Separate into header hash, block hash and signature bytes so that we are able to recompute the BlockID from an Attestation.
	headerHash := blake2b.Sum256(blockBytes[:BlockHeaderLength])
	blockHash := blake2b.Sum256(blockBytes[BlockHeaderLength : length-Ed25519SignatureSerializedBytesSize])
	signatureBytes := [Ed25519SignatureSerializedBytesSize]byte(blockBytes[length-Ed25519SignatureSerializedBytesSize:])

	return blockIdentifier(headerHash, blockHash, signatureBytes[:]), nil
}

func blockIdentifier(headerHash Identifier, blockHash Identifier, signatureBytes []byte) Identifier {
	return IdentifierFromData(byteutils.ConcatBytes(headerHash[:], blockHash[:], signatureBytes))
}

// SigningMessage returns the to be signed message.
// The BlockHeader and Block are separately hashed and concatenated to enable the verification of the signature for
// an Attestation where only the BlockHeader and the hash of Block is known.
func (b *ProtocolBlock) SigningMessage(api API) ([]byte, error) {
	headerHash, err := b.BlockHeader.Hash(api)
	if err != nil {
		return nil, err
	}

	blockHash, err := b.Block.Hash(api)
	if err != nil {
		return nil, err
	}

	return blockSigningMessage(headerHash, blockHash), nil
}

func blockSigningMessage(headerHash Identifier, blockHash Identifier) []byte {
	return byteutils.ConcatBytes(headerHash[:], blockHash[:])
}

// Sign produces signatures signing the essence for every given AddressKeys.
// The produced signatures are in the same order as the AddressKeys.
func (b *ProtocolBlock) Sign(api API, addrKey AddressKeys) (Signature, error) {
	signMsg, err := b.SigningMessage(api)
	if err != nil {
		return nil, err
	}

	signer := NewInMemoryAddressSigner(addrKey)

	return signer.Sign(addrKey.Address, signMsg)
}

// VerifySignature verifies the Signature of the block.
func (b *ProtocolBlock) VerifySignature(api API) (valid bool, err error) {
	signingMessage, err := b.SigningMessage(api)
	if err != nil {
		return false, err
	}

	edSig, isEdSig := b.Signature.(*Ed25519Signature)
	if !isEdSig {
		return false, ierrors.Errorf("only ed2519 signatures supported, got %s", b.Signature.Type())
	}

	if edSig.PublicKey == [ed25519.PublicKeySize]byte{} {
		return false, ierrors.New("empty publicKeys are invalid")
	}

	return hiveEd25519.Verify(edSig.PublicKey[:], signingMessage, edSig.Signature[:]), nil
}

// ID computes the ID of the Block.
func (b *ProtocolBlock) ID(api API) (BlockID, error) {
	data, err := api.Encode(b)
	if err != nil {
		return BlockID{}, ierrors.Errorf("can't compute block ID: %w", err)
	}

	id, err := BlockIdentifierFromBlockBytes(data)
	if err != nil {
		return BlockID{}, err
	}

	slotIndex := api.TimeProvider().SlotFromTime(b.IssuingTime)

	return NewSlotIdentifier(slotIndex, id), nil
}

// MustID works like ID but panics if the BlockID can't be computed.
func (b *ProtocolBlock) MustID(api API) BlockID {
	blockID, err := b.ID(api)
	if err != nil {
		panic(err)
	}

	return blockID
}

func (b *ProtocolBlock) Parents() (parents []BlockID) {
	parents = make([]BlockID, 0)

	parents = append(parents, b.Block.StrongParentIDs()...)
	parents = append(parents, b.Block.WeakParentIDs()...)
	parents = append(parents, b.Block.ShallowLikeParentIDs()...)

	return parents
}

func (b *ProtocolBlock) ParentsWithType() (parents []Parent) {
	parents = make([]Parent, 0)

	for _, parentBlockID := range b.Block.StrongParentIDs() {
		parents = append(parents, Parent{parentBlockID, StrongParentType})
	}

	for _, parentBlockID := range b.Block.WeakParentIDs() {
		parents = append(parents, Parent{parentBlockID, WeakParentType})
	}

	for _, parentBlockID := range b.Block.ShallowLikeParentIDs() {
		parents = append(parents, Parent{parentBlockID, ShallowLikeParentType})
	}

	return parents
}

// ForEachParent executes a consumer func for each parent.
func (b *ProtocolBlock) ForEachParent(consumer func(parent Parent)) {
	for _, parent := range b.ParentsWithType() {
		consumer(parent)
	}
}

func (b *ProtocolBlock) WorkScore(workScoreStructure *WorkScoreStructure) (WorkScore, error) {
	workScoreHeader, err := b.BlockHeader.WorkScore(workScoreStructure)
	if err != nil {
		return 0, err
	}

	workScoreBlock, err := b.Block.WorkScore(workScoreStructure)
	if err != nil {
		return 0, err
	}

	workScoreSignature, err := b.Signature.WorkScore(workScoreStructure)
	if err != nil {
		return 0, err
	}

	return workScoreHeader.Add(workScoreBlock, workScoreSignature)
}

// syntacticallyValidate syntactically validates the ProtocolBlock.
func (b *ProtocolBlock) syntacticallyValidate(api API) error {
	if api.ProtocolParameters().Version() != b.ProtocolVersion {
		return ierrors.Wrapf(ErrInvalidBlockVersion, "mismatched protocol version: wanted %d, got %d in block", api.ProtocolParameters().Version(), b.ProtocolVersion)
	}

	block := b.Block
	if len(block.WeakParentIDs()) > 0 {
		// weak parents must be disjunct to the rest of the parents
		nonWeakParents := lo.KeyOnlyBy(append(block.StrongParentIDs(), block.ShallowLikeParentIDs()...), func(v BlockID) BlockID {
			return v
		})

		for _, parent := range block.WeakParentIDs() {
			if _, contains := nonWeakParents[parent]; contains {
				return ierrors.Wrapf(ErrWeakParentsInvalid, "weak parents (%s) cannot have common elements with strong parents (%s) or shallow likes (%s)", block.WeakParentIDs(), block.StrongParentIDs(), block.ShallowLikeParentIDs())
			}
		}
	}

	minCommittableAge := api.ProtocolParameters().MinCommittableAge()
	maxCommittableAge := api.ProtocolParameters().MaxCommittableAge()
	commitmentIndex := b.SlotCommitmentID.Index()
	blockID, err := b.ID(api)
	if err != nil {
		return ierrors.Wrapf(err, "failed to syntactically validate block")
	}
	blockIndex := blockID.Index()

	// check that commitment is not too recent.
	if commitmentIndex > 0 && // Don't filter commitments to genesis based on being too recent.
		blockIndex < commitmentIndex+minCommittableAge {
		return ierrors.Wrapf(ErrCommitmentTooRecent, "block at slot %d committing to slot %d", blockIndex, b.SlotCommitmentID.Index())
	}

	// Check that commitment is not too old.
	if blockIndex > commitmentIndex+maxCommittableAge {
		return ierrors.Wrapf(ErrCommitmentTooOld, "block at slot %d committing to slot %d, max committable age %d", blockIndex, b.SlotCommitmentID.Index(), maxCommittableAge)
	}

	return b.Block.syntacticallyValidate(api, b)
}

type Block interface {
	Type() BlockType

	StrongParentIDs() BlockIDs
	WeakParentIDs() BlockIDs
	ShallowLikeParentIDs() BlockIDs

	Hash(api API) (Identifier, error)

	syntacticallyValidate(api API, protocolBlock *ProtocolBlock) error

	ProcessableObject
}

// BasicBlock represents a basic vertex in the Tangle/BlockDAG.
type BasicBlock struct {
	// The parents the block references.
	StrongParents      BlockIDs `serix:"0,lengthPrefixType=uint8,mapKey=strongParents,minLen=1,maxLen=8"`
	WeakParents        BlockIDs `serix:"1,lengthPrefixType=uint8,mapKey=weakParents,minLen=0,maxLen=8"`
	ShallowLikeParents BlockIDs `serix:"2,lengthPrefixType=uint8,mapKey=shallowLikeParents,minLen=0,maxLen=8"`

	// The inner payload of the block. Can be nil.
	Payload BlockPayload `serix:"3,optional,mapKey=payload,omitempty"`

	BurnedMana Mana `serix:"4,mapKey=burnedMana"`
}

func (b *BasicBlock) Type() BlockType {
	return BlockTypeBasic
}

func (b *BasicBlock) StrongParentIDs() BlockIDs {
	return b.StrongParents
}

func (b *BasicBlock) WeakParentIDs() BlockIDs {
	return b.WeakParents
}

func (b *BasicBlock) ShallowLikeParentIDs() BlockIDs {
	return b.ShallowLikeParents
}

func (b *BasicBlock) Hash(api API) (Identifier, error) {
	blockBytes, err := api.Encode(b)
	if err != nil {
		return Identifier{}, ierrors.Errorf("failed to serialize basic block: %w", err)
	}

	return blake2b.Sum256(blockBytes), nil
}

func (b *BasicBlock) WorkScore(workScoreStructure *WorkScoreStructure) (WorkScore, error) {
	// BlockType + BurnedMana
	workScoreBytes, err := workScoreStructure.DataByte.Multiply(serializer.OneByte + ManaSize)
	if err != nil {
		return 0, err
	}

	// work score for parents is a penalty for each missing strong parent below MinStrongParentsThreshold
	var workScoreMissingParents WorkScore
	if len(b.StrongParents) < int(workScoreStructure.MinStrongParentsThreshold) {
		var err error
		workScoreMissingParents, err = workScoreStructure.MissingParent.Multiply(int(workScoreStructure.MinStrongParentsThreshold) - len(b.StrongParents))
		if err != nil {
			return 0, err
		}
	}

	workScorePayload, err := b.Payload.WorkScore(workScoreStructure)
	if err != nil {
		return 0, err
	}

	return workScoreBytes.Add(workScoreMissingParents, workScorePayload)
}

<<<<<<< HEAD
func (b *BasicBlock) ManaCost(rmc Mana) (Mana, error) {
	// workScore, err := blk.protocolBlock.Block.WorkScore(blk.api.ProtocolParameters().WorkScoreStructure())
	// if err != nil {
	// 	return 0, err
	// }

	// return Mana(workScore) * rmc, nil

	// TODO: add implement workscore properly with issue #264
	return rmc, nil
=======
// syntacticallyValidate syntactically validates the BasicBlock.
func (b *BasicBlock) syntacticallyValidate(api API, protocolBlock *ProtocolBlock) error {
	if b.Payload != nil && b.Payload.PayloadType() == PayloadTransaction {
		blockID, err := protocolBlock.ID(api)
		if err != nil {
			// TODO: wrap error
			return err
		}
		blockIndex := blockID.Index()

		minCommittableAge := api.ProtocolParameters().MinCommittableAge()
		maxCommittableAge := api.ProtocolParameters().MaxCommittableAge()

		tx, _ := b.Payload.(*Transaction)
		if cInput := tx.CommitmentInput(); cInput != nil {
			cInputIndex := cInput.CommitmentID.Index()
			// check that commitment input is not too recent.
			if cInputIndex > 0 && // Don't filter commitments to genesis based on being too recent.
				blockIndex < cInputIndex+minCommittableAge { // filter commitments to future slots.
				return ierrors.Wrapf(ErrCommitmentInputTooRecent, "block at slot %d with commitment input to slot %d", blockIndex, cInput.CommitmentID.Index())
			}
			// Check that commitment input is not too old.
			if blockIndex > cInputIndex+maxCommittableAge {
				return ierrors.Wrapf(ErrCommitmentInputTooOld, "block at slot %d committing to slot %d, max committable age %d", blockIndex, cInput.CommitmentID.Index(), maxCommittableAge)
			}

			if cInputIndex > protocolBlock.SlotCommitmentID.Index() {
				return ierrors.Wrapf(ErrCommitmentInputNewerThanCommitment, "transaction in a block contains CommitmentInput to slot %d while max allowed is %d", cInput.CommitmentID.Index(), protocolBlock.SlotCommitmentID.Index())
			}

		}
	}

	return nil
>>>>>>> 43a6977e
}

// ValidationBlock represents a validation vertex in the Tangle/BlockDAG.
type ValidationBlock struct {
	// The parents the block references.
	StrongParents      BlockIDs `serix:"0,lengthPrefixType=uint8,mapKey=strongParents,minLen=1,maxLen=50"`
	WeakParents        BlockIDs `serix:"1,lengthPrefixType=uint8,mapKey=weakParents,minLen=0,maxLen=50"`
	ShallowLikeParents BlockIDs `serix:"2,lengthPrefixType=uint8,mapKey=shallowLikeParents,minLen=0,maxLen=50"`

	HighestSupportedVersion Version `serix:"3,mapKey=highestSupportedVersion"`
	// ProtocolParametersHash is the hash of the protocol parameters for the HighestSupportedVersion.
	ProtocolParametersHash Identifier `serix:"4,mapKey=protocolParametersHash"`
}

func (b *ValidationBlock) Type() BlockType {
	return BlockTypeValidation
}

func (b *ValidationBlock) StrongParentIDs() BlockIDs {
	return b.StrongParents
}

func (b *ValidationBlock) WeakParentIDs() BlockIDs {
	return b.WeakParents
}

func (b *ValidationBlock) ShallowLikeParentIDs() BlockIDs {
	return b.ShallowLikeParents
}

func (b *ValidationBlock) Hash(api API) (Identifier, error) {
	blockBytes, err := api.Encode(b)
	if err != nil {
		return Identifier{}, ierrors.Errorf("failed to serialize validation block: %w", err)
	}

	return IdentifierFromData(blockBytes), nil
}

func (b *ValidationBlock) WorkScore(_ *WorkScoreStructure) (WorkScore, error) {
	// Validator blocks do not incur any work score as they do not burn mana
	return 0, nil
}

// syntacticallyValidate syntactically validates the ValidationBlock.
func (b *ValidationBlock) syntacticallyValidate(_ API, protocolBlock *ProtocolBlock) error {
	if b.HighestSupportedVersion < protocolBlock.ProtocolVersion {
		return ierrors.Errorf("highest supported version %d must be greater equal protocol version %d", b.HighestSupportedVersion, protocolBlock.ProtocolVersion)
	}

	return nil
}

// ParentsType is a type that defines the type of the parent.
type ParentsType uint8

const (
	// UndefinedParentType is the undefined parent.
	UndefinedParentType ParentsType = iota
	// StrongParentType is the ParentsType for a strong parent.
	StrongParentType
	// WeakParentType is the ParentsType for a weak parent.
	WeakParentType
	// ShallowLikeParentType is the ParentsType for the shallow like parent.
	ShallowLikeParentType
)

// String returns string representation of ParentsType.
func (p ParentsType) String() string {
	return fmt.Sprintf("ParentType(%s)", []string{"Undefined", "Strong", "Weak", "Shallow Like"}[p])
}

// Parent is a parent that can be either strong or weak.
type Parent struct {
	ID   BlockID
	Type ParentsType
}<|MERGE_RESOLUTION|>--- conflicted
+++ resolved
@@ -417,7 +417,6 @@
 	return workScoreBytes.Add(workScoreMissingParents, workScorePayload)
 }
 
-<<<<<<< HEAD
 func (b *BasicBlock) ManaCost(rmc Mana) (Mana, error) {
 	// workScore, err := blk.protocolBlock.Block.WorkScore(blk.api.ProtocolParameters().WorkScoreStructure())
 	// if err != nil {
@@ -428,7 +427,8 @@
 
 	// TODO: add implement workscore properly with issue #264
 	return rmc, nil
-=======
+}
+
 // syntacticallyValidate syntactically validates the BasicBlock.
 func (b *BasicBlock) syntacticallyValidate(api API, protocolBlock *ProtocolBlock) error {
 	if b.Payload != nil && b.Payload.PayloadType() == PayloadTransaction {
@@ -463,7 +463,6 @@
 	}
 
 	return nil
->>>>>>> 43a6977e
 }
 
 // ValidationBlock represents a validation vertex in the Tangle/BlockDAG.
