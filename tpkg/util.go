--- conflicted
+++ resolved
@@ -500,13 +500,11 @@
 // RandTransactionEssenceWithOptions returns a random transaction essence with options applied.
 func RandTransactionEssenceWithOptions(opts ...options.Option[iotago.TransactionEssence]) *iotago.TransactionEssence {
 	tx := &iotago.TransactionEssence{
-		TransactionInputEssence: &iotago.TransactionInputEssence{
-			NetworkID:     TestNetworkID,
-			ContextInputs: iotago.TxEssenceContextInputs{},
-			Inputs:        iotago.TxEssenceInputs{},
-			Allotments:    iotago.Allotments{},
-		},
-		Outputs: iotago.TxEssenceOutputs{},
+		NetworkID:     TestNetworkID,
+		ContextInputs: iotago.TxEssenceContextInputs{},
+		Inputs:        iotago.TxEssenceInputs{},
+		Outputs:       iotago.TxEssenceOutputs{},
+		Allotments:    iotago.Allotments{},
 	}
 
 	inputCount := 1
@@ -811,21 +809,6 @@
 func OneInputOutputTransaction() *iotago.Transaction {
 	return &iotago.Transaction{
 		Essence: &iotago.TransactionEssence{
-<<<<<<< HEAD
-			TransactionInputEssence: &iotago.TransactionInputEssence{
-				NetworkID:     14147312347886322761,
-				ContextInputs: iotago.TxEssenceContextInputs{},
-				Inputs: iotago.TxEssenceInputs{
-					&iotago.UTXOInput{
-						TransactionID: func() [iotago.TransactionIDLength]byte {
-							var b [iotago.TransactionIDLength]byte
-							copy(b[:], RandBytes(iotago.TransactionIDLength))
-
-							return b
-						}(),
-						TransactionOutputIndex: 0,
-					},
-=======
 			NetworkID:     14147312347886322761,
 			ContextInputs: iotago.TxEssenceContextInputs{},
 			Inputs: iotago.TxEssenceInputs{
@@ -837,10 +820,7 @@
 						return b
 					}(),
 					TransactionOutputIndex: 0,
->>>>>>> b083397f
 				},
-				Allotments: iotago.Allotments{},
-				Payload:    nil,
 			},
 			Outputs: iotago.TxEssenceOutputs{
 				&iotago.BasicOutput{
@@ -850,6 +830,8 @@
 					},
 				},
 			},
+			Allotments: iotago.Allotments{},
+			Payload:    nil,
 		},
 		Unlocks: iotago.Unlocks{
 			&iotago.SignatureUnlock{
