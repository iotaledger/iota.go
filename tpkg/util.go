package tpkg

import (
	"bytes"
	"crypto/ed25519"
	"encoding/binary"
	"fmt"
	"math"
	"math/big"
	"math/rand"
	"sort"
	"strings"
	"time"

	"github.com/iotaledger/hive.go/runtime/options"
	"github.com/iotaledger/hive.go/serializer/v2"
	legacy "github.com/iotaledger/iota.go/consts"
	"github.com/iotaledger/iota.go/trinary"
	iotago "github.com/iotaledger/iota.go/v4"
)

// Must panics if the given error is not nil.
func Must(err error) {
	if err != nil {
		panic(err)
	}
}

// RandByte returns a random byte.
func RandByte() byte {
	return byte(rand.Intn(256))
}

// RandBytes returns length amount random bytes.
func RandBytes(length int) []byte {
	var b []byte
	for i := 0; i < length; i++ {
		b = append(b, byte(rand.Intn(127)))
	}
	return b
}

func RandString(length int) string {
	return string(RandBytes(length))
}

// RandUint8 returns a random uint8.
func RandUint8(max uint8) uint8 {
	return uint8(rand.Int31n(int32(max)))
}

// RandUint16 returns a random uint16.
func RandUint16(max uint16) uint16 {
	return uint16(rand.Int31n(int32(max)))
}

// RandUint32 returns a random uint32.
func RandUint32(max uint32) uint32 {
	return uint32(rand.Int63n(int64(max)))
}

// RandUint64 returns a random uint64.
func RandUint64(max uint64) uint64 {
	return uint64(rand.Int63n(int64(uint32(max))))
}

// RandBaseToken returns a random amount of base token.
func RandBaseToken(max uint64) iotago.BaseToken {
	return iotago.BaseToken(rand.Int63n(int64(uint32(max))))
}

// RandMana returns a random amount of mana.
func RandMana(max uint64) iotago.Mana {
	return iotago.Mana(rand.Int63n(int64(uint32(max))))
}

// RandFloat64 returns a random float64.
func RandFloat64(max float64) float64 {
	return rand.Float64() * max
}

// RandTrytes returns length amount of random trytes.
func RandTrytes(length int) trinary.Trytes {
	var trytes strings.Builder
	for i := 0; i < length; i++ {
		trytes.WriteByte(legacy.TryteAlphabet[rand.Intn(len(legacy.TryteAlphabet))])
	}
	return trytes.String()
}

func RandOutputID(index uint16) iotago.OutputID {
	var outputID iotago.OutputID
	_, err := rand.Read(outputID[:iotago.TransactionIDLength])
	if err != nil {
		panic(err)
	}
	binary.LittleEndian.PutUint16(outputID[iotago.TransactionIDLength:], index)
	return outputID
}

func RandOutputIDs(count uint16) iotago.OutputIDs {
	outputIDs := make(iotago.OutputIDs, int(count))
	for i := 0; i < int(count); i++ {
		outputIDs[i] = RandOutputID(count)
	}
	return outputIDs
}

func RandTransactionID() iotago.TransactionID {
	var transactionID iotago.TransactionID
	_, err := rand.Read(transactionID[:iotago.TransactionIDLength])
	if err != nil {
		panic(err)
	}
	return transactionID
}

// RandNativeToken returns a random NativeToken.
func RandNativeToken() *iotago.NativeToken {
	b := RandBytes(iotago.NativeTokenIDLength)
	nt := &iotago.NativeToken{Amount: RandUint256()}
	copy(nt.ID[:], b)
	return nt
}

// RandSortNativeTokens returns count sorted NativeToken.
func RandSortNativeTokens(count int) iotago.NativeTokens {
	var nativeTokens iotago.NativeTokens
	for i := 0; i < count; i++ {
		nativeTokens = append(nativeTokens, RandNativeToken())
	}
	sort.Slice(nativeTokens, func(i, j int) bool {
		return bytes.Compare(nativeTokens[i].ID[:], nativeTokens[j].ID[:]) == -1
	})
	return nativeTokens
}

func RandUint256() *big.Int {
	return new(big.Int).SetUint64(rand.Uint64())
}

// Rand12ByteArray returns an array with 12 random bytes.
func Rand12ByteArray() [12]byte {
	var h [12]byte
	b := RandBytes(12)
	copy(h[:], b)
	return h
}

// Rand32ByteArray returns an array with 32 random bytes.
func Rand32ByteArray() [32]byte {
	var h [32]byte
	b := RandBytes(32)
	copy(h[:], b)
	return h
}

// Rand40ByteArray returns an array with 40 random bytes.
func Rand40ByteArray() [40]byte {
	var h [40]byte
	b := RandBytes(40)
	copy(h[:], b)
	return h
}

// Rand50ByteArray returns an array with 38 random bytes.
func Rand50ByteArray() [50]byte {
	var h [50]byte
	b := RandBytes(50)
	copy(h[:], b)
	return h
}

// Rand38ByteArray returns an array with 38 random bytes.
func Rand38ByteArray() [38]byte {
	var h [38]byte
	b := RandBytes(38)
	copy(h[:], b)
	return h
}

// Rand49ByteArray returns an array with 49 random bytes.
func Rand49ByteArray() [49]byte {
	var h [49]byte
	b := RandBytes(49)
	copy(h[:], b)
	return h
}

// Rand64ByteArray returns an array with 64 random bytes.
func Rand64ByteArray() [64]byte {
	var h [64]byte
	b := RandBytes(64)
	copy(h[:], b)
	return h
}

// SortedRand32ByteArray returns a count length slice of sorted 32 byte arrays.
func SortedRand32ByteArray(count int) [][32]byte {
	hashes := make(serializer.LexicalOrdered32ByteArrays, count)
	for i := 0; i < count; i++ {
		hashes[i] = Rand32ByteArray()
	}
	sort.Sort(hashes)
	return hashes
}

// SortedRand40ByteArray returns a count length slice of sorted 32 byte arrays.
func SortedRand40ByteArray(count int) [][40]byte {
	hashes := make(serializer.LexicalOrdered40ByteArrays, count)
	for i := 0; i < count; i++ {
		hashes[i] = Rand40ByteArray()
	}
	sort.Sort(hashes)
	return hashes
}

// SortedRandBlockIDs returned random block IDs.
func SortedRandBlockIDs(count int) iotago.BlockIDs {
	slice := make([]iotago.BlockID, count)
	for i, ele := range SortedRand40ByteArray(count) {
		slice[i] = ele
	}
	return slice
}

// RandEd25519Address returns a random Ed25519 address.
func RandEd25519Address() *iotago.Ed25519Address {
	edAddr := &iotago.Ed25519Address{}
	addr := RandBytes(iotago.Ed25519AddressBytesLength)
	copy(edAddr[:], addr)
	return edAddr
}

// RandAccountAddress returns a random AccountAddress.
func RandAccountAddress() *iotago.AccountAddress {
	accountAddr := &iotago.AccountAddress{}
	addr := RandBytes(iotago.AccountAddressBytesLength)
	copy(accountAddr[:], addr)
	return accountAddr
}

// RandNFTAddress returns a random NFTAddress.
func RandNFTAddress() *iotago.NFTAddress {
	nftAddr := &iotago.NFTAddress{}
	addr := RandBytes(iotago.NFTAddressBytesLength)
	copy(nftAddr[:], addr)
	return nftAddr
}

// RandEd25519Signature returns a random Ed25519 signature.
func RandEd25519Signature() *iotago.Ed25519Signature {
	edSig := &iotago.Ed25519Signature{}
	pub := RandBytes(ed25519.PublicKeySize)
	sig := RandBytes(ed25519.SignatureSize)
	copy(edSig.PublicKey[:], pub)
	copy(edSig.Signature[:], sig)
	return edSig
}

// RandEd25519SignatureUnlock returns a random Ed25519 signature unlock.
func RandEd25519SignatureUnlock() *iotago.SignatureUnlock {
	return &iotago.SignatureUnlock{Signature: RandEd25519Signature()}
}

// RandReferenceUnlock returns a random reference unlock.
func RandReferenceUnlock() *iotago.ReferenceUnlock {
	return ReferenceUnlock(uint16(rand.Intn(1000)))
}

// RandAccountUnlock returns a random account unlock.
func RandAccountUnlock() *iotago.AccountUnlock {
	return &iotago.AccountUnlock{Reference: uint16(rand.Intn(1000))}
}

// RandNFTUnlock returns a random account unlock.
func RandNFTUnlock() *iotago.NFTUnlock {
	return &iotago.NFTUnlock{Reference: uint16(rand.Intn(1000))}
}

// ReferenceUnlock returns a reference unlock with the given index.
func ReferenceUnlock(index uint16) *iotago.ReferenceUnlock {
	return &iotago.ReferenceUnlock{Reference: index}
}

// RandTransactionEssence returns a random transaction essence.
func RandTransactionEssence() *iotago.TransactionEssence {
	return RandTransactionEssenceWithOptions(
		WithUTXOInputCount(rand.Intn(iotago.MaxInputsCount)+1),
		WithOutputCount(rand.Intn(iotago.MaxOutputsCount)+1),
		WithAllotmentCount(rand.Intn(iotago.MaxAllotmentCount)+1),
	)
}

// RandTransactionEssenceWithInputCount returns a random transaction essence with a specific amount of inputs..
func RandTransactionEssenceWithInputCount(inputCount int) *iotago.TransactionEssence {
	return RandTransactionEssenceWithOptions(
		WithUTXOInputCount(inputCount),
		WithOutputCount(rand.Intn(iotago.MaxOutputsCount)+1),
		WithAllotmentCount(rand.Intn(iotago.MaxAllotmentCount)+1),
	)
}

// RandTransactionEssenceWithOutputCount returns a random transaction essence with a specific amount of outputs.
func RandTransactionEssenceWithOutputCount(outputCount int) *iotago.TransactionEssence {
	return RandTransactionEssenceWithOptions(
		WithUTXOInputCount(rand.Intn(iotago.MaxInputsCount)+1),
		WithOutputCount(outputCount),
		WithAllotmentCount(rand.Intn(iotago.MaxAllotmentCount)+1),
	)
}

// RandTransactionEssenceWithAllotmentCount returns a random transaction essence with a specific amount of outputs.
func RandTransactionEssenceWithAllotmentCount(allotmentCount int) *iotago.TransactionEssence {
	return RandTransactionEssenceWithOptions(
		WithUTXOInputCount(rand.Intn(iotago.MaxInputsCount)+1),
		WithOutputCount(rand.Intn(iotago.MaxOutputsCount)+1),
		WithAllotmentCount(allotmentCount),
	)
}

// RandTransactionEssenceWithOptions returns a random transaction essence with options applied.
func RandTransactionEssenceWithOptions(opts ...options.Option[iotago.TransactionEssence]) *iotago.TransactionEssence {
	tx := &iotago.TransactionEssence{
		NetworkID: TestNetworkID,
	}

	inputCount := 1
	for i := inputCount; i > 0; i-- {
		tx.Inputs = append(tx.Inputs, RandUTXOInput())
	}

	outputCount := 1
	for i := outputCount; i > 0; i-- {
		tx.Outputs = append(tx.Outputs, RandBasicOutput(iotago.AddressEd25519))
	}

	return options.Apply(tx, opts)
}

func WithBICInputCount(inputCount int) options.Option[iotago.TransactionEssence] {
	return func(tx *iotago.TransactionEssence) {
		for i := inputCount; i > 0; i-- {
			tx.ContextInputs = append(tx.ContextInputs, RandBICInput())
		}
	}
}

func WithCommitmentInputCount(inputCount int) options.Option[iotago.TransactionEssence] {
	return func(tx *iotago.TransactionEssence) {
		for i := inputCount; i > 0; i-- {
			tx.ContextInputs = append(tx.ContextInputs, RandCommitmentInput())
		}
	}
}

func WithUTXOInputCount(inputCount int) options.Option[iotago.TransactionEssence] {
	return func(tx *iotago.TransactionEssence) {
		tx.Inputs = make(iotago.TxEssenceInputs, 0, inputCount)

		for i := inputCount; i > 0; i-- {
			tx.Inputs = append(tx.Inputs, RandUTXOInput())
		}
	}
}

func WithOutputCount(outputCount int) options.Option[iotago.TransactionEssence] {
	return func(tx *iotago.TransactionEssence) {
		tx.Outputs = make(iotago.TxEssenceOutputs, 0, outputCount)

		for i := outputCount; i > 0; i-- {
			tx.Outputs = append(tx.Outputs, RandBasicOutput(iotago.AddressEd25519))
		}
	}
}

func WithAllotmentCount(outputCount int) options.Option[iotago.TransactionEssence] {
	return func(tx *iotago.TransactionEssence) {
		for i := outputCount; i > 0; i-- {
			tx.Allotments = append(tx.Allotments, RandAllotment())
		}
	}
}

func WithInputs(inputs iotago.TxEssenceInputs) options.Option[iotago.TransactionEssence] {
	return func(tx *iotago.TransactionEssence) {
		tx.Inputs = inputs
	}
}

func WithContextInputs(inputs iotago.TxEssenceContextInputs) options.Option[iotago.TransactionEssence] {
	return func(tx *iotago.TransactionEssence) {
		tx.ContextInputs = inputs
	}
}

func WithAllotments(allotments iotago.TxEssenceAllotments) options.Option[iotago.TransactionEssence] {
	return func(tx *iotago.TransactionEssence) {
		tx.Allotments = allotments
	}
}

// RandTaggedData returns a random tagged data payload.
func RandTaggedData(tag []byte, dataLength ...int) *iotago.TaggedData {
	var data []byte
	switch {
	case len(dataLength) > 0:
		data = RandBytes(dataLength[0])
	default:
		data = RandBytes(rand.Intn(200) + 1)
	}
	return &iotago.TaggedData{Tag: tag, Data: data}
}

func RandAccountID() iotago.AccountID {
	alias := iotago.AccountID{}
	copy(alias[:], RandBytes(iotago.AccountIDLength))

	return alias
}

func RandDelegationID() iotago.DelegationID {
	delegation := iotago.DelegationID{}
	copy(delegation[:], RandBytes(iotago.DelegationIDLength))

	return delegation
}

func RandSlotIndex() iotago.SlotIndex {
	return iotago.SlotIndex(RandUint64(math.MaxUint64))
}

// RandBlockID produces a random block ID.
func RandBlockID() iotago.BlockID {
	return Rand40ByteArray()
}

// RandProtocolBlock returns a random block with the given inner payload.
func RandProtocolBlock(block iotago.Block) *iotago.ProtocolBlock {
	return &iotago.ProtocolBlock{
		ProtocolVersion: TestProtocolVersion,
		SlotCommitment:  iotago.NewEmptyCommitment(),
		IssuerID:        RandAccountID(),
		Block:           block,
		Signature:       RandEd25519Signature(),
	}
}

func RandBasicBlock(withPayloadType iotago.PayloadType) *iotago.BasicBlock {
	var payload iotago.Payload

	switch withPayloadType {
	case iotago.PayloadTransaction:
		payload = RandTransaction()
	case iotago.PayloadTaggedData:
		payload = RandTaggedData([]byte("tag"))
	}

<<<<<<< HEAD
	return &iotago.Block{
		ProtocolVersion: TestAPI.ProtocolParameters().Version(),
		StrongParents:   SortedRandBlockIDs(1 + rand.Intn(7)),
		Payload:         payload,
		SlotCommitment:  iotago.NewEmptyCommitment(),
		Signature:       RandEd25519Signature(),
		IssuerID:        RandAccountID(),
		BurnedMana:      RandMana(1000),
=======
	return &iotago.BasicBlock{
		StrongParents: SortedRandBlockIDs(1 + rand.Intn(7)),
		Payload:       payload,
		BurnedMana:    RandMana(1000),
>>>>>>> 2563c381
	}
}

// func RandValidatorBlock() *iotago.ValidatorBlock {
//
// }

func RandBasicBlockWithIssuerAndBurnedMana(issuerID iotago.AccountID, burnedAmount iotago.Mana) *iotago.ProtocolBlock {
	basicBlock := RandBasicBlock(iotago.PayloadTransaction)
	basicBlock.BurnedMana = burnedAmount

	block := RandProtocolBlock(basicBlock)
	block.IssuerID = issuerID
	return block
}

// RandTransactionWithEssence returns a random transaction with a specific essence.
func RandTransactionWithEssence(essence *iotago.TransactionEssence) *iotago.Transaction {
	sigTxPayload := &iotago.Transaction{}
	sigTxPayload.Essence = essence

	unlocksCount := len(essence.Inputs)
	for i := unlocksCount; i > 0; i-- {
		sigTxPayload.Unlocks = append(sigTxPayload.Unlocks, RandEd25519SignatureUnlock())
	}

	return sigTxPayload
}

// RandTransaction returns a random transaction.
func RandTransaction() *iotago.Transaction {
	return RandTransactionWithEssence(RandTransactionEssence())
}

// RandTransactionWithUTXOInputCount returns a random transaction with a specific amount of inputs.
func RandTransactionWithUTXOInputCount(inputCount int) *iotago.Transaction {
	return RandTransactionWithEssence(RandTransactionEssenceWithInputCount(inputCount))
}

// RandTransactionWithOutputCount returns a random transaction with a specific amount of outputs.
func RandTransactionWithOutputCount(outputCount int) *iotago.Transaction {
	return RandTransactionWithEssence(RandTransactionEssenceWithOutputCount(outputCount))
}

// RandTransactionWithAllotmentCount returns a random transaction with a specific amount of allotments.
func RandTransactionWithAllotmentCount(allotmentCount int) *iotago.Transaction {
	return RandTransactionWithEssence(RandTransactionEssenceWithAllotmentCount(allotmentCount))
}

// RandTransactionWithInputOutputCount returns a random transaction with a specific amount of inputs and outputs.
func RandTransactionWithInputOutputCount(inputCount int, outputCount int) *iotago.Transaction {
	return RandTransactionWithEssence(RandTransactionEssenceWithOptions(WithUTXOInputCount(inputCount), WithOutputCount(outputCount)))
}

// RandUTXOInput returns a random UTXO input.
func RandUTXOInput() *iotago.UTXOInput {
	return RandUTXOInputWithIndex(uint16(rand.Intn(iotago.RefUTXOIndexMax)))
}

// RandCommitmentInput returns a random Commitment input.
func RandCommitmentInput() *iotago.CommitmentInput {
	return &iotago.CommitmentInput{
		CommitmentID: Rand40ByteArray(),
	}
}

// RandBICInput returns a random BIC input.
func RandBICInput() *iotago.BICInput {
	return &iotago.BICInput{
		AccountID: RandAccountID(),
	}
}

// RandUTXOInputWithIndex returns a random UTXO input with a specific index.
func RandUTXOInputWithIndex(index uint16) *iotago.UTXOInput {
	utxoInput := &iotago.UTXOInput{}
	txID := RandBytes(iotago.TransactionIDLength)
	copy(utxoInput.TransactionID[:], txID)

	utxoInput.TransactionOutputIndex = index
	return utxoInput
}

// RandBasicOutput returns a random basic output (with no features).
func RandBasicOutput(addrType iotago.AddressType) *iotago.BasicOutput {
	dep := &iotago.BasicOutput{
		Amount:       0,
		NativeTokens: nil,
		Conditions:   nil,
		Features:     nil,
	}

	switch addrType {
	case iotago.AddressEd25519:
		dep.Conditions = iotago.BasicOutputUnlockConditions{&iotago.AddressUnlockCondition{Address: RandEd25519Address()}}
	default:
		panic(fmt.Sprintf("invalid addr type: %d", addrType))
	}

	dep.Amount = RandBaseToken(10000)
	return dep
}

// RandAllotment returns a random Allotment.
func RandAllotment() *iotago.Allotment {
	return &iotago.Allotment{
		AccountID: RandAccountID(),
		Value:     RandMana(10000),
	}
}

// OneInputOutputTransaction generates a random transaction with one input and output.
func OneInputOutputTransaction() *iotago.Transaction {
	return &iotago.Transaction{
		Essence: &iotago.TransactionEssence{
			NetworkID: 14147312347886322761,
			Inputs: iotago.TxEssenceInputs{
				&iotago.UTXOInput{
					TransactionID: func() [iotago.TransactionIDLength]byte {
						var b [iotago.TransactionIDLength]byte
						copy(b[:], RandBytes(iotago.TransactionIDLength))
						return b
					}(),
					TransactionOutputIndex: 0,
				},
			},
			Outputs: iotago.TxEssenceOutputs{
				&iotago.BasicOutput{
					Amount: 1337,
					Conditions: iotago.BasicOutputUnlockConditions{
						&iotago.AddressUnlockCondition{Address: RandEd25519Address()},
					},
				},
			},
			Payload: nil,
		},
		Unlocks: iotago.Unlocks{
			&iotago.SignatureUnlock{
				Signature: RandEd25519Signature(),
			},
		},
	}
}

// RandEd25519PrivateKey returns a random Ed25519 private key.
func RandEd25519PrivateKey() ed25519.PrivateKey {
	seed := RandEd25519Seed()
	return ed25519.NewKeyFromSeed(seed[:])
}

// RandEd25519Seed returns a random Ed25519 seed.
func RandEd25519Seed() [ed25519.SeedSize]byte {
	var b [ed25519.SeedSize]byte
	read, err := rand.Read(b[:])
	if read != ed25519.SeedSize {
		panic(fmt.Sprintf("could not read %d required bytes from secure RNG", ed25519.SeedSize))
	}
	if err != nil {
		panic(err)
	}
	return b
}

// RandEd25519Identity produces a random Ed25519 identity.
func RandEd25519Identity() (ed25519.PrivateKey, *iotago.Ed25519Address, iotago.AddressKeys) {
	edSk := RandEd25519PrivateKey()
	edAddr := iotago.Ed25519AddressFromPubKey(edSk.Public().(ed25519.PublicKey))
	addrKeys := iotago.NewAddressKeysForEd25519Address(edAddr, edSk)
	return edSk, edAddr, addrKeys
}

// RandRentStructure produces random rent structure.
func RandRentStructure() *iotago.RentStructure {
	return &iotago.RentStructure{
		VByteCost:    RandUint32(math.MaxUint32),
		VBFactorData: iotago.VByteCostFactor(RandUint8(math.MaxUint8)),
		VBFactorKey:  iotago.VByteCostFactor(RandUint8(math.MaxUint8)),
	}
}

// RandProtocolParameters produces random protocol parameters.
func RandProtocolParameters() iotago.ProtocolParameters {
	return iotago.NewV3ProtocolParameters(
		iotago.WithNetworkOptions(
			RandString(255),
			iotago.NetworkPrefix(RandString(255)),
		),
		iotago.WithSupplyOptions(
			RandBaseToken(math.MaxUint64),
			RandUint32(math.MaxUint32),
			iotago.VByteCostFactor(RandUint8(math.MaxUint8)),
			iotago.VByteCostFactor(RandUint8(math.MaxUint8)),
		),
		iotago.WithTimeProviderOptions(time.Now().Unix(), RandUint8(math.MaxUint8), RandUint8(math.MaxUint8)),
		iotago.WithLivenessOptions(RandSlotIndex(), RandSlotIndex()),
	)
}

// ManaDecayFactors calculates mana decay factors that can be used in the tests.
func ManaDecayFactors(betaPerYear float64, slotsPerEpoch int, slotTimeSeconds int, decayFactorsExponent uint64) []uint32 {
	epochsPerYear := ((365.0 * 24.0 * 60.0 * 60.0) / float64(slotTimeSeconds)) / float64(slotsPerEpoch)
	decayFactors := make([]uint32, int(epochsPerYear))

	betaPerEpochIndex := betaPerYear / epochsPerYear

	for epochIndex := 1; epochIndex <= int(epochsPerYear); epochIndex++ {
		decayFactor := math.Exp(-betaPerEpochIndex*float64(epochIndex)) * (math.Pow(2, float64(decayFactorsExponent)))
		decayFactors[epochIndex-1] = uint32(decayFactor)
	}

	return decayFactors
}

// ManaDecayFactorEpochsSum calculates mana decay factor epochs sum parameter that can be used in the tests.
func ManaDecayFactorEpochsSum(betaPerYear float64, slotsPerEpoch int, slotTimeSeconds int, decayFactorEpochsSumExponent uint64) uint32 {
	delta := float64(slotsPerEpoch) * (1.0 / (365.0 * 24.0 * 60.0 * 60.0)) * float64(slotTimeSeconds)
	return uint32((math.Exp(-betaPerYear*delta) / (1 - math.Exp(-betaPerYear*delta)) * (math.Pow(2, float64(decayFactorEpochsSumExponent)))))
}<|MERGE_RESOLUTION|>--- conflicted
+++ resolved
@@ -438,7 +438,7 @@
 // RandProtocolBlock returns a random block with the given inner payload.
 func RandProtocolBlock(block iotago.Block) *iotago.ProtocolBlock {
 	return &iotago.ProtocolBlock{
-		ProtocolVersion: TestProtocolVersion,
+		ProtocolVersion: TestAPI.ProtocolParameters().Version(),
 		SlotCommitment:  iotago.NewEmptyCommitment(),
 		IssuerID:        RandAccountID(),
 		Block:           block,
@@ -456,21 +456,10 @@
 		payload = RandTaggedData([]byte("tag"))
 	}
 
-<<<<<<< HEAD
-	return &iotago.Block{
-		ProtocolVersion: TestAPI.ProtocolParameters().Version(),
-		StrongParents:   SortedRandBlockIDs(1 + rand.Intn(7)),
-		Payload:         payload,
-		SlotCommitment:  iotago.NewEmptyCommitment(),
-		Signature:       RandEd25519Signature(),
-		IssuerID:        RandAccountID(),
-		BurnedMana:      RandMana(1000),
-=======
 	return &iotago.BasicBlock{
 		StrongParents: SortedRandBlockIDs(1 + rand.Intn(7)),
 		Payload:       payload,
 		BurnedMana:    RandMana(1000),
->>>>>>> 2563c381
 	}
 }
 
