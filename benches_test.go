--- conflicted
+++ resolved
@@ -14,25 +14,6 @@
 var (
 	benchLargeTx = &iotago.Transaction{
 		Essence: &iotago.TransactionEssence{
-<<<<<<< HEAD
-			TransactionInputEssence: &iotago.TransactionInputEssence{
-				NetworkID:     tpkg.TestNetworkID,
-				ContextInputs: iotago.TxEssenceContextInputs{},
-				Inputs: func() iotago.TxEssenceInputs {
-					var inputs iotago.TxEssenceInputs
-					for i := 0; i < iotago.MaxInputsCount; i++ {
-						inputs = append(inputs, &iotago.UTXOInput{
-							TransactionID:          tpkg.Rand32ByteArray(),
-							TransactionOutputIndex: 0,
-						})
-					}
-
-					return inputs
-				}(),
-				Allotments: iotago.Allotments{},
-				Payload:    nil,
-			},
-=======
 			NetworkID:     tpkg.TestNetworkID,
 			ContextInputs: iotago.TxEssenceContextInputs{},
 			Inputs: func() iotago.TxEssenceInputs {
@@ -46,7 +27,6 @@
 
 				return inputs
 			}(),
->>>>>>> b083397f
 			Outputs: func() iotago.TxEssenceOutputs {
 				var outputs iotago.TxEssenceOutputs
 				for i := 0; i < iotago.MaxOutputsCount; i++ {
@@ -60,6 +40,8 @@
 
 				return outputs
 			}(),
+			Allotments: iotago.Allotments{},
+			Payload:    nil,
 		},
 		Unlocks: func() iotago.Unlocks {
 			var unlocks iotago.Unlocks
