--- conflicted
+++ resolved
@@ -1,14 +1,11 @@
 package iotago
 
-<<<<<<< HEAD
 import (
 	"time"
 
 	"github.com/iotaledger/hive.go/lo"
 )
 
-=======
->>>>>>> 66dd7756
 type basicProtocolParameters struct {
 	// Version defines the version of the protocol this protocol parameters are for.
 	Version Version `serix:"0,mapKey=version"`
@@ -45,42 +42,24 @@
 
 	// LivenessThresholdLowerBound is used by tip-selection to determine if a block is eligible by evaluating issuingTimes.
 	// and commitments in its past-cone to ATT and lastCommittedSlot respectively.
-	LivenessThresholdLowerBound time.Duration `serix:"16,mapKey=livenessThresholdLowerBound"`
+	LivenessThresholdLowerBound time.Duration `serix:"13,mapKey=livenessThresholdLowerBound"`
 
 	// LivenessThresholdUpperBound is used by tip-selection to determine if a block is eligible by evaluating issuingTimes
 	// and commitments in its past-cone to ATT and lastCommittedSlot respectively.
-<<<<<<< HEAD
-	LivenessThresholdUpperBound time.Duration `serix:"17,mapKey=livenessThresholdUpperBound"`
-
+	LivenessThresholdUpperBound time.Duration `serix:"14,mapKey=livenessThresholdUpperBound"`
 	// MinCommittableAge is the minimum age relative to the accepted tangle time slot index that a slot can be committed.
 	// For example, if the last accepted slot is in slot 100, and minCommittableAge=10, then the latest committed slot can be at most 100-10=90.
-	MinCommittableAge SlotIndex `serix:"18,mapKey=minCommittableAge"`
+	MinCommittableAge SlotIndex `serix:"15,mapKey=minCommittableAge"`
 	// MaxCommittableAge is the maximum age for a slot commitment to be included in a block relative to the slot index of the block issuing time.
 	// For example, if the last accepted slot is in slot 100, and maxCommittableAge=20, then the oldest referencable commitment is 100-20=80.
-	MaxCommittableAge SlotIndex `serix:"19,mapKey=maxCommittableAge"`
+	MaxCommittableAge SlotIndex `serix:"16,mapKey=maxCommittableAge"`
 	// EpochNearingThreshold is used by the epoch orchestrator to detect the slot that should trigger a new committee
 	// selection for the next and upcoming epoch.
-	EpochNearingThreshold SlotIndex `serix:"20,mapKey=epochNearingThreshold"`
+	EpochNearingThreshold SlotIndex `serix:"17,mapKey=epochNearingThreshold"`
 	// RMCParameters defines the parameters used by to calculate the Reference Mana Cost (RMC).
-	CongestionControlParameters CongestionControlParameters `serix:"21,mapKey=congestionControlParameters"`
+	CongestionControlParameters CongestionControlParameters `serix:"18,mapKey=congestionControlParameters"`
 
-	VersionSignaling VersionSignaling `serix:"22,mapKey=versionSignaling"`
-=======
-	LivenessThreshold SlotIndex `serix:"13,mapKey=livenessThreshold"`
-	// MinCommittableAge is the minimum age relative to the accepted tangle time slot index that a slot can be committed.
-	// For example, if the last accepted slot is in slot 100, and minCommittableAge=10, then the latest committed slot can be at most 100-10=90.
-	MinCommittableAge SlotIndex `serix:"14,mapKey=minCommittableAge"`
-	// MaxCommittableAge is the maximum age for a slot commitment to be included in a block relative to the slot index of the block issuing time.
-	// For example, if the last accepted slot is in slot 100, and maxCommittableAge=20, then the oldest referencable commitment is 100-20=80.
-	MaxCommittableAge SlotIndex `serix:"15,mapKey=maxCommittableAge"`
-	// EpochNearingThreshold is used by the epoch orchestrator to detect the slot that should trigger a new committee
-	// selection for the next and upcoming epoch.
-	EpochNearingThreshold SlotIndex `serix:"16,mapKey=epochNearingThreshold"`
-	// RMCParameters defines the parameters used by to calculate the Reference Mana Cost (RMC).
-	CongestionControlParameters CongestionControlParameters `serix:"17,mapKey=congestionControlParameters"`
-
-	VersionSignaling VersionSignaling `serix:"18,mapKey=versionSignaling"`
->>>>>>> 66dd7756
+	VersionSignaling VersionSignaling `serix:"19,mapKey=versionSignaling"`
 }
 
 func (b basicProtocolParameters) Equals(other basicProtocolParameters) bool {
@@ -95,14 +74,10 @@
 		b.SlotsPerEpochExponent == other.SlotsPerEpochExponent &&
 		b.ManaStructure.Equals(other.ManaStructure) &&
 		b.StakingUnbondingPeriod == other.StakingUnbondingPeriod &&
-<<<<<<< HEAD
+		b.ValidationBlocksPerSlot == other.ValidationBlocksPerSlot &&
+		b.PunishmentEpochs == other.PunishmentEpochs &&
 		b.LivenessThresholdUpperBound == other.LivenessThresholdUpperBound &&
 		b.LivenessThresholdLowerBound == other.LivenessThresholdLowerBound &&
-=======
-		b.ValidationBlocksPerSlot == other.ValidationBlocksPerSlot &&
-		b.PunishmentEpochs == other.PunishmentEpochs &&
-		b.LivenessThreshold == other.LivenessThreshold &&
->>>>>>> 66dd7756
 		b.MinCommittableAge == other.MinCommittableAge &&
 		b.MaxCommittableAge == other.MaxCommittableAge &&
 		b.EpochNearingThreshold == other.EpochNearingThreshold &&
