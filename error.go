package iotago

import (
	"github.com/iotaledger/hive.go/ierrors"
)

// Errors used by failure codes

var (
	// ErrUTXOInputInvalid gets returned when the UTXO input is invalid.
	ErrUTXOInputInvalid = ierrors.New("UTXO input is invalid")
	// ErrBICInputInvalid gets returned when the BIC input is invalid.
	ErrBICInputInvalid = ierrors.New("BIC input is invalid")
	// ErrRewardInputInvalid gets returned when the reward input is invalid.
	ErrRewardInputInvalid = ierrors.New("reward input is invalid")
	// ErrCommitmentInputInvalid gets returned when the commitment input is invalid.
	ErrCommitmentInputInvalid = ierrors.New("commitment input is invalid")
	// ErrTxTypeInvalid gets returned for invalid transaction type.
	ErrTxTypeInvalid = ierrors.New("transaction type is invalid")
	// ErrUnlockBlockSignatureInvalid gets returned when the unlock block signature is invalid.
	ErrUnlockBlockSignatureInvalid = ierrors.New("unlock block signature is invalid")
	// ErrNativeTokenSetInvalid gets returned when the provided native tokens are invalid.
	ErrNativeTokenSetInvalid = ierrors.New("provided native tokens are invalid")
	// ErrChainTransitionInvalid gets returned when the chain transition was invalid.
	ErrChainTransitionInvalid = ierrors.New("chain transition is invalid")
	// ErrManaAmountInvalid gets returned when the mana amount is invalid.
	ErrManaAmountInvalid = ierrors.New("invalid mana amount, calculation error, or overflow")

	// ErrUnknownInputType gets returned for unknown input types.
	ErrUnknownInputType = ierrors.New("unknown input type")
	// ErrUnknownOutputType gets returned for unknown output types.
	ErrUnknownOutputType = ierrors.New("unknown output type")
<<<<<<< HEAD
	// ErrUnknownTransactionEssenceType gets returned for unknown transaction essence types.
	ErrUnknownTransactionEssenceType = ierrors.New("unknown transaction essence type")
	// ErrUnknownUnlockType gets returned for unknown unlock.
	ErrUnknownUnlockType = ierrors.New("unknown unlock type")
	// ErrUnexpectedUnderlyingType gets returned for unknown input type of transaction.
	ErrUnexpectedUnderlyingType = ierrors.New("unexpected underlying type provided by the interface")
=======
	// ErrCommitmentInputMissing gets returned when the commitment has not been provided when needed.
	ErrCommitmentInputMissing = ierrors.New("commitment input required with reward or BIC input")
	// ErrNoStakingFeature gets returned when the validator reward could not be claimed.
	ErrNoStakingFeature = ierrors.New("staking reward claim failed due to no staking feature provided")

	// ErrFailedToClaimStakingReward gets returned when the validator reward could not be claimed.
	ErrFailedToClaimStakingReward = ierrors.New("staking rewards claim failed")
	// ErrFailedToClaimDelegationReward gets returned when the delegation reward could not be claimed.
	ErrFailedToClaimDelegationReward = ierrors.New("delegation rewards claim failed")

	// ErrTxConflicting gets returned when the transaction is conflicting.
	ErrTxConflicting = ierrors.New("transaction is conflicting")
	// ErrInputAlreadySpent gets returned when the input is already spent.
	ErrInputAlreadySpent = ierrors.New("input already spent")
>>>>>>> e06af2d9
)<|MERGE_RESOLUTION|>--- conflicted
+++ resolved
@@ -30,14 +30,6 @@
 	ErrUnknownInputType = ierrors.New("unknown input type")
 	// ErrUnknownOutputType gets returned for unknown output types.
 	ErrUnknownOutputType = ierrors.New("unknown output type")
-<<<<<<< HEAD
-	// ErrUnknownTransactionEssenceType gets returned for unknown transaction essence types.
-	ErrUnknownTransactionEssenceType = ierrors.New("unknown transaction essence type")
-	// ErrUnknownUnlockType gets returned for unknown unlock.
-	ErrUnknownUnlockType = ierrors.New("unknown unlock type")
-	// ErrUnexpectedUnderlyingType gets returned for unknown input type of transaction.
-	ErrUnexpectedUnderlyingType = ierrors.New("unexpected underlying type provided by the interface")
-=======
 	// ErrCommitmentInputMissing gets returned when the commitment has not been provided when needed.
 	ErrCommitmentInputMissing = ierrors.New("commitment input required with reward or BIC input")
 	// ErrNoStakingFeature gets returned when the validator reward could not be claimed.
@@ -52,5 +44,4 @@
 	ErrTxConflicting = ierrors.New("transaction is conflicting")
 	// ErrInputAlreadySpent gets returned when the input is already spent.
 	ErrInputAlreadySpent = ierrors.New("input already spent")
->>>>>>> e06af2d9
 )