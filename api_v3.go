package iotago

import (
	"context"
	"crypto/ed25519"

	"github.com/iotaledger/hive.go/ierrors"
	"github.com/iotaledger/hive.go/lo"
	"github.com/iotaledger/hive.go/serializer/v2"
	"github.com/iotaledger/hive.go/serializer/v2/serix"
)

const (
	apiV3Version = 3
)

func must(err error) {
	if err != nil {
		panic(err)
	}
}

var (
	nativeTokensV3ArrRules = &serix.ArrayRules{
		Min: MinNativeTokenCountPerOutput,
		Max: MaxNativeTokenCountPerOutput,
		// uniqueness must be checked only by examining the actual NativeTokenID bytes
		UniquenessSliceFunc: func(next []byte) []byte { return next[:NativeTokenIDLength] },
		ValidationMode:      serializer.ArrayValidationModeNoDuplicates | serializer.ArrayValidationModeLexicalOrdering,
	}

	basicOutputV3UnlockCondArrRules = &serix.ArrayRules{
		Min: 1,
		Max: 4,
		MustOccur: serializer.TypePrefixes{
			uint32(UnlockConditionAddress): struct{}{},
		},
		ValidationMode: serializer.ArrayValidationModeNoDuplicates |
			serializer.ArrayValidationModeLexicalOrdering |
			serializer.ArrayValidationModeAtMostOneOfEachTypeByte,
	}
	basicOutputV3FeatBlocksArrRules = &serix.ArrayRules{
		Min: 0,
		Max: 8,
		ValidationMode: serializer.ArrayValidationModeNoDuplicates |
			serializer.ArrayValidationModeLexicalOrdering |
			serializer.ArrayValidationModeAtMostOneOfEachTypeByte,
	}

	accountOutputV3UnlockCondArrRules = &serix.ArrayRules{
		Min: 2, Max: 2,
		MustOccur: serializer.TypePrefixes{
			uint32(UnlockConditionStateControllerAddress): struct{}{},
			uint32(UnlockConditionGovernorAddress):        struct{}{},
		},
		ValidationMode: serializer.ArrayValidationModeNoDuplicates |
			serializer.ArrayValidationModeLexicalOrdering |
			serializer.ArrayValidationModeAtMostOneOfEachTypeByte,
	}

	accountOutputV3FeatBlocksArrRules = &serix.ArrayRules{
		Min: 0,
		Max: 3,
		ValidationMode: serializer.ArrayValidationModeNoDuplicates |
			serializer.ArrayValidationModeLexicalOrdering |
			serializer.ArrayValidationModeAtMostOneOfEachTypeByte,
	}

	accountOutputV3BlockIssuerKeysArrRules = &serix.ArrayRules{
		Min: MinBlockIssuerKeysCount,
		Max: MaxBlockIssuerKeysCount,
		ValidationMode: serializer.ArrayValidationModeNoDuplicates |
			serializer.ArrayValidationModeLexicalOrdering |
			serializer.ArrayValidationModeAtMostOneOfEachTypeByte,
	}

	accountOutputV3ImmFeatBlocksArrRules = &serix.ArrayRules{
		Min: 0,
		Max: 2,
		ValidationMode: serializer.ArrayValidationModeNoDuplicates |
			serializer.ArrayValidationModeLexicalOrdering |
			serializer.ArrayValidationModeAtMostOneOfEachTypeByte,
	}

	foundryOutputV3UnlockCondArrRules = &serix.ArrayRules{
		Min: 1, Max: 1,
		MustOccur: serializer.TypePrefixes{
			uint32(UnlockConditionImmutableAccount): struct{}{},
		},
		ValidationMode: serializer.ArrayValidationModeNoDuplicates |
			serializer.ArrayValidationModeLexicalOrdering |
			serializer.ArrayValidationModeAtMostOneOfEachTypeByte,
	}

	foundryOutputV3FeatBlocksArrRules = &serix.ArrayRules{
		Min: 0, Max: 1,
		ValidationMode: serializer.ArrayValidationModeNoDuplicates |
			serializer.ArrayValidationModeLexicalOrdering |
			serializer.ArrayValidationModeAtMostOneOfEachTypeByte,
	}

	foundryOutputV3ImmFeatBlocksArrRules = &serix.ArrayRules{
		Min: 0, Max: 1,
		ValidationMode: serializer.ArrayValidationModeNoDuplicates |
			serializer.ArrayValidationModeLexicalOrdering |
			serializer.ArrayValidationModeAtMostOneOfEachTypeByte,
	}

	nftOutputV3UnlockCondArrRules = &serix.ArrayRules{
		Min: 1, Max: 4,
		MustOccur: serializer.TypePrefixes{
			uint32(UnlockConditionAddress): struct{}{},
		},
		ValidationMode: serializer.ArrayValidationModeNoDuplicates |
			serializer.ArrayValidationModeLexicalOrdering |
			serializer.ArrayValidationModeAtMostOneOfEachTypeByte,
	}

	nftOutputV3FeatBlocksArrRules = &serix.ArrayRules{
		Min: 0,
		Max: 3,
		ValidationMode: serializer.ArrayValidationModeNoDuplicates |
			serializer.ArrayValidationModeLexicalOrdering |
			serializer.ArrayValidationModeAtMostOneOfEachTypeByte,
	}

	nftOutputV3ImmFeatBlocksArrRules = &serix.ArrayRules{
		Min: 0,
		Max: 2,
		ValidationMode: serializer.ArrayValidationModeNoDuplicates |
			serializer.ArrayValidationModeLexicalOrdering |
			serializer.ArrayValidationModeAtMostOneOfEachTypeByte,
	}

	delegationOutputV3UnlockCondArrRules = &serix.ArrayRules{
		Min: 1, Max: 1,
		MustOccur: serializer.TypePrefixes{
			uint32(UnlockConditionAddress): struct{}{},
		},
		ValidationMode: serializer.ArrayValidationModeNoDuplicates |
			serializer.ArrayValidationModeLexicalOrdering |
			serializer.ArrayValidationModeAtMostOneOfEachTypeByte,
	}

	delegationOutputV3ImmFeatBlocksArrRules = &serix.ArrayRules{
		Min: 0,
		Max: 1,
		ValidationMode: serializer.ArrayValidationModeNoDuplicates |
			serializer.ArrayValidationModeLexicalOrdering |
			serializer.ArrayValidationModeAtMostOneOfEachTypeByte,
	}

	txEssenceV3ContextInputsArrRules = &serix.ArrayRules{
		Min:            MinContextInputsCount,
		Max:            MaxContextInputsCount,
		ValidationMode: serializer.ArrayValidationModeNoDuplicates,
	}

	txEssenceV3InputsArrRules = &serix.ArrayRules{
		Min:            MinInputsCount,
		Max:            MaxInputsCount,
		ValidationMode: serializer.ArrayValidationModeNoDuplicates,
	}

	txEssenceV3OutputsArrRules = &serix.ArrayRules{
		Min:            MinOutputsCount,
		Max:            MaxOutputsCount,
		ValidationMode: serializer.ArrayValidationModeNone,
	}

	txEssenceV3AllotmentsArrRules = &serix.ArrayRules{
		Min:            MinAllotmentCount,
		Max:            MaxAllotmentCount,
		ValidationMode: serializer.ArrayValidationModeNoDuplicates, // FIXME: it was LexicalOrdering - do we need it?
	}

	txV3UnlocksArrRules = &serix.ArrayRules{
		Min: 1, Max: MaxInputsCount,
	}

	blockIDsArrRules = &serix.ArrayRules{
		ValidationMode: serializer.ArrayValidationModeNoDuplicates | serializer.ArrayValidationModeLexicalOrdering,
	}
)

// v3api implements the iota-core 1.0 protocol core models.
type v3api struct {
	serixAPI *serix.API

	protocolParameters *V3ProtocolParameters
	timeProvider       *TimeProvider
	manaDecayProvider  *ManaDecayProvider
}

func (v *v3api) JSONEncode(obj any, opts ...serix.Option) ([]byte, error) {
	return v.serixAPI.JSONEncode(context.TODO(), obj, opts...)
}

func (v *v3api) JSONDecode(jsonData []byte, obj any, opts ...serix.Option) error {
	return v.serixAPI.JSONDecode(context.TODO(), jsonData, obj, opts...)
}

func (v *v3api) Underlying() *serix.API {
	return v.serixAPI
}

func (v *v3api) ProtocolVersion() byte {
	return v.protocolParameters.Version()
}

func (v *v3api) ProtocolParameters() ProtocolParameters {
	return v.protocolParameters
}

func (v *v3api) TimeProvider() *TimeProvider {
	return v.timeProvider
}

func (v *v3api) ManaDecayProvider() *ManaDecayProvider {
	return v.manaDecayProvider
}

func (v *v3api) Encode(obj interface{}, opts ...serix.Option) ([]byte, error) {
	return v.serixAPI.Encode(context.TODO(), obj, opts...)
}

func (v *v3api) Decode(b []byte, obj interface{}, opts ...serix.Option) (int, error) {
	return v.serixAPI.Decode(context.TODO(), b, obj, opts...)
}

// V3API instantiates an API instance with types registered conforming to protocol version 3 (iota-core 1.0) of the IOTA protocol.
func V3API(protoParams ProtocolParameters) API {
	api := commonSerixAPI()

	v3 := &v3api{
		serixAPI:           api,
		protocolParameters: protoParams.(*V3ProtocolParameters),
		timeProvider:       protoParams.TimeProvider(),
		manaDecayProvider:  protoParams.ManaDecayProvider(),
	}

	must(api.RegisterTypeSettings(TaggedData{},
		serix.TypeSettings{}.WithObjectType(uint32(PayloadTaggedData))),
	)

	{
		must(api.RegisterTypeSettings(Ed25519Signature{},
			serix.TypeSettings{}.WithObjectType(uint8(SignatureEd25519))),
		)
		must(api.RegisterInterfaceObjects((*Signature)(nil), (*Ed25519Signature)(nil)))
	}

	{
		must(api.RegisterTypeSettings(IssuerFeature{},
			serix.TypeSettings{}.WithObjectType(uint8(FeatureIssuer))),
		)
		must(api.RegisterTypeSettings(MetadataFeature{},
			serix.TypeSettings{}.WithObjectType(uint8(FeatureMetadata))),
		)
		must(api.RegisterTypeSettings(SenderFeature{},
			serix.TypeSettings{}.WithObjectType(uint8(FeatureSender))),
		)
		must(api.RegisterTypeSettings(TagFeature{},
			serix.TypeSettings{}.WithObjectType(uint8(FeatureTag))),
		)
		must(api.RegisterTypeSettings(BlockIssuerFeature{},
			serix.TypeSettings{}.WithObjectType(uint8(FeatureBlockIssuer))),
		)
		must(api.RegisterTypeSettings(StakingFeature{},
			serix.TypeSettings{}.WithObjectType(uint8(FeatureStaking))),
		)
		must(api.RegisterInterfaceObjects((*Feature)(nil), (*IssuerFeature)(nil)))
		must(api.RegisterInterfaceObjects((*Feature)(nil), (*MetadataFeature)(nil)))
		must(api.RegisterInterfaceObjects((*Feature)(nil), (*SenderFeature)(nil)))
		must(api.RegisterInterfaceObjects((*Feature)(nil), (*TagFeature)(nil)))
		must(api.RegisterInterfaceObjects((*Feature)(nil), (*BlockIssuerFeature)(nil)))
		must(api.RegisterInterfaceObjects((*Feature)(nil), (*StakingFeature)(nil)))
	}

	{
		must(api.RegisterTypeSettings(AddressUnlockCondition{},
			serix.TypeSettings{}.WithObjectType(uint8(UnlockConditionAddress))),
		)
		must(api.RegisterTypeSettings(StorageDepositReturnUnlockCondition{},
			serix.TypeSettings{}.WithObjectType(uint8(UnlockConditionStorageDepositReturn))),
		)
		must(api.RegisterTypeSettings(TimelockUnlockCondition{},
			serix.TypeSettings{}.WithObjectType(uint8(UnlockConditionTimelock))),
		)
		must(api.RegisterTypeSettings(ExpirationUnlockCondition{},
			serix.TypeSettings{}.WithObjectType(uint8(UnlockConditionExpiration))),
		)
		must(api.RegisterTypeSettings(StateControllerAddressUnlockCondition{},
			serix.TypeSettings{}.WithObjectType(uint8(UnlockConditionStateControllerAddress))),
		)
		must(api.RegisterTypeSettings(GovernorAddressUnlockCondition{},
			serix.TypeSettings{}.WithObjectType(uint8(UnlockConditionGovernorAddress))),
		)
		must(api.RegisterTypeSettings(ImmutableAccountUnlockCondition{},
			serix.TypeSettings{}.WithObjectType(uint8(UnlockConditionImmutableAccount))),
		)
		must(api.RegisterInterfaceObjects((*UnlockCondition)(nil), (*AddressUnlockCondition)(nil)))
		must(api.RegisterInterfaceObjects((*UnlockCondition)(nil), (*StorageDepositReturnUnlockCondition)(nil)))
		must(api.RegisterInterfaceObjects((*UnlockCondition)(nil), (*TimelockUnlockCondition)(nil)))
		must(api.RegisterInterfaceObjects((*UnlockCondition)(nil), (*ExpirationUnlockCondition)(nil)))
		must(api.RegisterInterfaceObjects((*UnlockCondition)(nil), (*StateControllerAddressUnlockCondition)(nil)))
		must(api.RegisterInterfaceObjects((*UnlockCondition)(nil), (*GovernorAddressUnlockCondition)(nil)))
		must(api.RegisterInterfaceObjects((*UnlockCondition)(nil), (*ImmutableAccountUnlockCondition)(nil)))
	}

	{
		must(api.RegisterTypeSettings(SignatureUnlock{}, serix.TypeSettings{}.WithObjectType(uint8(UnlockSignature))))
		must(api.RegisterTypeSettings(ReferenceUnlock{}, serix.TypeSettings{}.WithObjectType(uint8(UnlockReference))))
		must(api.RegisterTypeSettings(AccountUnlock{}, serix.TypeSettings{}.WithObjectType(uint8(UnlockAccount))))
		must(api.RegisterTypeSettings(NFTUnlock{}, serix.TypeSettings{}.WithObjectType(uint8(UnlockNFT))))
		must(api.RegisterInterfaceObjects((*Unlock)(nil), (*SignatureUnlock)(nil)))
		must(api.RegisterInterfaceObjects((*Unlock)(nil), (*ReferenceUnlock)(nil)))
		must(api.RegisterInterfaceObjects((*Unlock)(nil), (*AccountUnlock)(nil)))
		must(api.RegisterInterfaceObjects((*Unlock)(nil), (*NFTUnlock)(nil)))
	}

	{
		must(api.RegisterTypeSettings(NativeToken{}, serix.TypeSettings{}))
		must(api.RegisterTypeSettings(NativeTokens{},
			serix.TypeSettings{}.WithLengthPrefixType(serix.LengthPrefixTypeAsByte).WithArrayRules(nativeTokensV3ArrRules),
		))
	}

	{
		must(api.RegisterTypeSettings(BasicOutput{}, serix.TypeSettings{}.WithObjectType(uint8(OutputBasic))))

		must(api.RegisterTypeSettings(BasicOutputUnlockConditions{},
			serix.TypeSettings{}.WithLengthPrefixType(serix.LengthPrefixTypeAsByte).WithArrayRules(basicOutputV3UnlockCondArrRules),
		))

		must(api.RegisterInterfaceObjects((*basicOutputUnlockCondition)(nil), (*AddressUnlockCondition)(nil)))
		must(api.RegisterInterfaceObjects((*basicOutputUnlockCondition)(nil), (*StorageDepositReturnUnlockCondition)(nil)))
		must(api.RegisterInterfaceObjects((*basicOutputUnlockCondition)(nil), (*TimelockUnlockCondition)(nil)))
		must(api.RegisterInterfaceObjects((*basicOutputUnlockCondition)(nil), (*ExpirationUnlockCondition)(nil)))

		must(api.RegisterTypeSettings(BasicOutputFeatures{},
			serix.TypeSettings{}.WithLengthPrefixType(serix.LengthPrefixTypeAsByte).WithArrayRules(basicOutputV3FeatBlocksArrRules),
		))

		must(api.RegisterInterfaceObjects((*basicOutputFeature)(nil), (*SenderFeature)(nil)))
		must(api.RegisterInterfaceObjects((*basicOutputFeature)(nil), (*MetadataFeature)(nil)))
		must(api.RegisterInterfaceObjects((*basicOutputFeature)(nil), (*TagFeature)(nil)))
	}

	{
		must(api.RegisterTypeSettings(AccountOutput{}, serix.TypeSettings{}.WithObjectType(uint8(OutputAccount))))

		must(api.RegisterTypeSettings(AccountOutputUnlockConditions{},
			serix.TypeSettings{}.WithLengthPrefixType(serix.LengthPrefixTypeAsByte).WithArrayRules(accountOutputV3UnlockCondArrRules),
		))

		must(api.RegisterInterfaceObjects((*accountOutputUnlockCondition)(nil), (*StateControllerAddressUnlockCondition)(nil)))
		must(api.RegisterInterfaceObjects((*accountOutputUnlockCondition)(nil), (*GovernorAddressUnlockCondition)(nil)))

		must(api.RegisterTypeSettings(AccountOutputFeatures{},
			serix.TypeSettings{}.WithLengthPrefixType(serix.LengthPrefixTypeAsByte).WithArrayRules(accountOutputV3FeatBlocksArrRules),
		))

		must(api.RegisterInterfaceObjects((*accountOutputFeature)(nil), (*SenderFeature)(nil)))
		must(api.RegisterInterfaceObjects((*accountOutputFeature)(nil), (*MetadataFeature)(nil)))
		must(api.RegisterInterfaceObjects((*accountOutputFeature)(nil), (*BlockIssuerFeature)(nil)))
		must(api.RegisterInterfaceObjects((*accountOutputFeature)(nil), (*StakingFeature)(nil)))

		must(api.RegisterTypeSettings(AccountOutputImmFeatures{},
			serix.TypeSettings{}.WithLengthPrefixType(serix.LengthPrefixTypeAsByte).WithArrayRules(accountOutputV3ImmFeatBlocksArrRules),
		))

		must(api.RegisterInterfaceObjects((*accountOutputImmFeature)(nil), (*IssuerFeature)(nil)))
		must(api.RegisterInterfaceObjects((*accountOutputImmFeature)(nil), (*MetadataFeature)(nil)))
	}

	{
		must(api.RegisterTypeSettings(FoundryOutput{},
			serix.TypeSettings{}.WithObjectType(uint8(OutputFoundry))),
		)

		must(api.RegisterTypeSettings(FoundryOutputUnlockConditions{},
			serix.TypeSettings{}.WithLengthPrefixType(serix.LengthPrefixTypeAsByte).WithArrayRules(foundryOutputV3UnlockCondArrRules),
		))

		must(api.RegisterInterfaceObjects((*foundryOutputUnlockCondition)(nil), (*ImmutableAccountUnlockCondition)(nil)))

		must(api.RegisterTypeSettings(FoundryOutputFeatures{},
			serix.TypeSettings{}.WithLengthPrefixType(serix.LengthPrefixTypeAsByte).WithArrayRules(foundryOutputV3FeatBlocksArrRules),
		))

		must(api.RegisterInterfaceObjects((*foundryOutputFeature)(nil), (*MetadataFeature)(nil)))

		must(api.RegisterTypeSettings(FoundryOutputImmFeatures{},
			serix.TypeSettings{}.WithLengthPrefixType(serix.LengthPrefixTypeAsByte).WithArrayRules(foundryOutputV3ImmFeatBlocksArrRules),
		))

		must(api.RegisterInterfaceObjects((*foundryOutputImmFeature)(nil), (*MetadataFeature)(nil)))

		must(api.RegisterTypeSettings(SimpleTokenScheme{}, serix.TypeSettings{}.WithObjectType(uint8(TokenSchemeSimple))))
		must(api.RegisterInterfaceObjects((*TokenScheme)(nil), (*SimpleTokenScheme)(nil)))
	}

	{
		must(api.RegisterTypeSettings(NFTOutput{},
			serix.TypeSettings{}.WithObjectType(uint8(OutputNFT))),
		)

		must(api.RegisterTypeSettings(NFTOutputUnlockConditions{},
			serix.TypeSettings{}.WithLengthPrefixType(serix.LengthPrefixTypeAsByte).WithArrayRules(nftOutputV3UnlockCondArrRules),
		))

		must(api.RegisterInterfaceObjects((*nftOutputUnlockCondition)(nil), (*AddressUnlockCondition)(nil)))
		must(api.RegisterInterfaceObjects((*nftOutputUnlockCondition)(nil), (*StorageDepositReturnUnlockCondition)(nil)))
		must(api.RegisterInterfaceObjects((*nftOutputUnlockCondition)(nil), (*TimelockUnlockCondition)(nil)))
		must(api.RegisterInterfaceObjects((*nftOutputUnlockCondition)(nil), (*ExpirationUnlockCondition)(nil)))

		must(api.RegisterTypeSettings(NFTOutputFeatures{},
			serix.TypeSettings{}.WithLengthPrefixType(serix.LengthPrefixTypeAsByte).WithArrayRules(nftOutputV3FeatBlocksArrRules),
		))

		must(api.RegisterInterfaceObjects((*nftOutputFeature)(nil), (*SenderFeature)(nil)))
		must(api.RegisterInterfaceObjects((*nftOutputFeature)(nil), (*MetadataFeature)(nil)))
		must(api.RegisterInterfaceObjects((*nftOutputFeature)(nil), (*TagFeature)(nil)))

		must(api.RegisterTypeSettings(NFTOutputImmFeatures{},
			serix.TypeSettings{}.WithLengthPrefixType(serix.LengthPrefixTypeAsByte).WithArrayRules(nftOutputV3ImmFeatBlocksArrRules),
		))

		must(api.RegisterInterfaceObjects((*nftOutputImmFeature)(nil), (*IssuerFeature)(nil)))
		must(api.RegisterInterfaceObjects((*nftOutputImmFeature)(nil), (*MetadataFeature)(nil)))
	}

	{
		must(api.RegisterTypeSettings(DelegationOutput{}, serix.TypeSettings{}.WithObjectType(uint8(OutputDelegation))))

		must(api.RegisterTypeSettings(DelegationOutputUnlockConditions{},
			serix.TypeSettings{}.WithLengthPrefixType(serix.LengthPrefixTypeAsByte).WithArrayRules(delegationOutputV3UnlockCondArrRules),
		))

		must(api.RegisterInterfaceObjects((*delegationOutputUnlockCondition)(nil), (*AddressUnlockCondition)(nil)))

		must(api.RegisterTypeSettings(DelegationOutputImmFeatures{},
			serix.TypeSettings{}.WithLengthPrefixType(serix.LengthPrefixTypeAsByte).WithArrayRules(delegationOutputV3ImmFeatBlocksArrRules),
		))

		must(api.RegisterInterfaceObjects((*delegationOutputImmFeature)(nil), (*IssuerFeature)(nil)))
	}

	{
		must(api.RegisterTypeSettings(TransactionEssence{}, serix.TypeSettings{}.WithObjectType(TransactionEssenceNormal)))

		must(api.RegisterTypeSettings(CommitmentInput{},
			serix.TypeSettings{}.WithObjectType(uint8(InputCommitment))),
		)
		must(api.RegisterTypeSettings(BICInput{},
			serix.TypeSettings{}.WithObjectType(uint8(InputBlockIssuanceCredit))),
		)
		must(api.RegisterTypeSettings(RewardInput{},
			serix.TypeSettings{}.WithObjectType(uint8(InputReward))),
		)

		must(api.RegisterTypeSettings(TxEssenceContextInputs{},
			serix.TypeSettings{}.WithLengthPrefixType(serix.LengthPrefixTypeAsUint16).WithArrayRules(txEssenceV3ContextInputsArrRules),
		))

		must(api.RegisterInterfaceObjects((*txEssenceContextInput)(nil), (*CommitmentInput)(nil)))
		must(api.RegisterInterfaceObjects((*txEssenceContextInput)(nil), (*BICInput)(nil)))
		must(api.RegisterInterfaceObjects((*txEssenceContextInput)(nil), (*RewardInput)(nil)))

		must(api.RegisterTypeSettings(UTXOInput{},
			serix.TypeSettings{}.WithObjectType(uint8(InputUTXO))),
		)

		must(api.RegisterTypeSettings(TxEssenceInputs{},
			serix.TypeSettings{}.WithLengthPrefixType(serix.LengthPrefixTypeAsUint16).WithArrayRules(txEssenceV3InputsArrRules),
		))
		must(api.RegisterInterfaceObjects((*txEssenceInput)(nil), (*UTXOInput)(nil)))

		must(api.RegisterTypeSettings(TxEssenceOutputs{},
			serix.TypeSettings{}.WithLengthPrefixType(serix.LengthPrefixTypeAsUint16).WithArrayRules(txEssenceV3OutputsArrRules),
		))

		must(api.RegisterTypeSettings(TxEssenceAllotments{},
			serix.TypeSettings{}.WithLengthPrefixType(serix.LengthPrefixTypeAsUint16).WithArrayRules(txEssenceV3AllotmentsArrRules),
		))

		must(api.RegisterInterfaceObjects((*TxEssencePayload)(nil), (*TaggedData)(nil)))
		must(api.RegisterInterfaceObjects((*TxEssenceOutput)(nil), (*BasicOutput)(nil)))
		must(api.RegisterInterfaceObjects((*TxEssenceOutput)(nil), (*AccountOutput)(nil)))
		must(api.RegisterInterfaceObjects((*TxEssenceOutput)(nil), (*DelegationOutput)(nil)))
		must(api.RegisterInterfaceObjects((*TxEssenceOutput)(nil), (*FoundryOutput)(nil)))
		must(api.RegisterInterfaceObjects((*TxEssenceOutput)(nil), (*NFTOutput)(nil)))
	}

	{
		must(api.RegisterTypeSettings(Transaction{}, serix.TypeSettings{}.WithObjectType(uint32(PayloadTransaction))))
		must(api.RegisterTypeSettings(Unlocks{},
			serix.TypeSettings{}.WithLengthPrefixType(serix.LengthPrefixTypeAsUint16).WithArrayRules(txV3UnlocksArrRules),
		))
		must(api.RegisterValidators(Transaction{}, nil, func(ctx context.Context, tx Transaction) error {
			// limit unlock block count = input count
			if len(tx.Unlocks) != len(tx.Essence.Inputs) {
				return ierrors.Errorf("unlock block count must match inputs in essence, %d vs. %d", len(tx.Unlocks), len(tx.Essence.Inputs))
			}
<<<<<<< HEAD
			return tx.syntacticallyValidate(v3)
=======
			protoParams := ctx.Value(ProtocolAPIContextKey)
			if protoParams == nil {
				return ierrors.Errorf("unable to validate transaction: %w", ErrMissingProtocolParams)
			}
			return tx.syntacticallyValidate(protoParams.(*ProtocolParameters))
>>>>>>> aa6f640c
		}))
		must(api.RegisterInterfaceObjects((*TxEssencePayload)(nil), (*TaggedData)(nil)))
	}

	{
		must(api.RegisterTypeSettings(BlockIDs{},
			serix.TypeSettings{}.WithLengthPrefixType(serix.LengthPrefixTypeAsByte).WithArrayRules(blockIDsArrRules),
		))
	}

	{
		must(api.RegisterTypeSettings(ValidatorBlock{},
			serix.TypeSettings{}.WithObjectType(byte(BlockTypeValidator))),
		)
	}

	{
		must(api.RegisterTypeSettings(BasicBlock{},
			serix.TypeSettings{}.WithObjectType(byte(BlockTypeBasic))),
		)
	}

	{
		must(api.RegisterInterfaceObjects((*Block)(nil), (*BasicBlock)(nil)))
		must(api.RegisterInterfaceObjects((*Block)(nil), (*ValidatorBlock)(nil)))

		must(api.RegisterInterfaceObjects((*BlockPayload)(nil), (*Transaction)(nil)))
		must(api.RegisterInterfaceObjects((*BlockPayload)(nil), (*TaggedData)(nil)))

		must(api.RegisterTypeSettings(ProtocolBlock{}, serix.TypeSettings{}))
		must(api.RegisterValidators(ProtocolBlock{}, func(ctx context.Context, bytes []byte) error {
			if len(bytes) > MaxBlockSize {
				return ierrors.Errorf("max size of a block is %d but got %d bytes", MaxBlockSize, len(bytes))
			}
			return nil
<<<<<<< HEAD
		}, func(ctx context.Context, protocolBlock ProtocolBlock) error {
			if protoParams.Version() != protocolBlock.ProtocolVersion {
				return fmt.Errorf("mismatched protocol version: wanted %d, got %d in block", protoParams.Version(), protocolBlock.ProtocolVersion)
=======
		}, func(ctx context.Context, block *Block) error {
			val := ctx.Value(ProtocolAPIContextKey)
			if val == nil {
				return ierrors.Errorf("unable to validate block: %w", ErrMissingProtocolParams)
			}
			protoParams := val.(*ProtocolParameters)
			if protoParams.Version != block.ProtocolVersion {
				return ierrors.Errorf("mismatched protocol version: wanted %d, got %d in block", protoParams.Version, block.ProtocolVersion)
>>>>>>> aa6f640c
			}

			block := protocolBlock.Block
			if len(block.WeakParentIDs()) > 0 {
				// weak parents must be disjunct to the rest of the parents
				nonWeakParents := lo.KeyOnlyBy(append(block.StrongParentIDs(), block.ShallowLikeParentIDs()...), func(v BlockID) BlockID {
					return v
				})

				for _, parent := range block.WeakParentIDs() {
					if _, contains := nonWeakParents[parent]; contains {
						return ierrors.Errorf("weak parents must be disjunct to the rest of the parents")
					}
				}
			}

			if validatorBlock, ok := block.(*ValidatorBlock); ok {
				if validatorBlock.HighestSupportedVersion < protocolBlock.ProtocolVersion {
					return fmt.Errorf("highest supported version %d must be greater equal protocol version %d", validatorBlock.HighestSupportedVersion, protocolBlock.ProtocolVersion)
				}
			}

			return nil
		}))
	}

	{
		must(api.RegisterTypeSettings(Attestation{}, serix.TypeSettings{}))
		must(api.RegisterTypeSettings(Attestations{},
			serix.TypeSettings{}.WithLengthPrefixType(serix.LengthPrefixTypeAsByte),
		))
	}

	{
		must(api.RegisterTypeSettings(BlockIssuerKeys{},
			serix.TypeSettings{}.WithLengthPrefixType(serix.LengthPrefixTypeAsByte).WithArrayRules(accountOutputV3BlockIssuerKeysArrRules),
		))
		must(api.RegisterTypeSettings(ed25519.PublicKey{},
			serix.TypeSettings{}.WithLengthPrefixType(serix.LengthPrefixTypeAsByte),
		))
	}

	return v3
}<|MERGE_RESOLUTION|>--- conflicted
+++ resolved
@@ -503,15 +503,7 @@
 			if len(tx.Unlocks) != len(tx.Essence.Inputs) {
 				return ierrors.Errorf("unlock block count must match inputs in essence, %d vs. %d", len(tx.Unlocks), len(tx.Essence.Inputs))
 			}
-<<<<<<< HEAD
 			return tx.syntacticallyValidate(v3)
-=======
-			protoParams := ctx.Value(ProtocolAPIContextKey)
-			if protoParams == nil {
-				return ierrors.Errorf("unable to validate transaction: %w", ErrMissingProtocolParams)
-			}
-			return tx.syntacticallyValidate(protoParams.(*ProtocolParameters))
->>>>>>> aa6f640c
 		}))
 		must(api.RegisterInterfaceObjects((*TxEssencePayload)(nil), (*TaggedData)(nil)))
 	}
@@ -547,20 +539,9 @@
 				return ierrors.Errorf("max size of a block is %d but got %d bytes", MaxBlockSize, len(bytes))
 			}
 			return nil
-<<<<<<< HEAD
 		}, func(ctx context.Context, protocolBlock ProtocolBlock) error {
 			if protoParams.Version() != protocolBlock.ProtocolVersion {
-				return fmt.Errorf("mismatched protocol version: wanted %d, got %d in block", protoParams.Version(), protocolBlock.ProtocolVersion)
-=======
-		}, func(ctx context.Context, block *Block) error {
-			val := ctx.Value(ProtocolAPIContextKey)
-			if val == nil {
-				return ierrors.Errorf("unable to validate block: %w", ErrMissingProtocolParams)
-			}
-			protoParams := val.(*ProtocolParameters)
-			if protoParams.Version != block.ProtocolVersion {
-				return ierrors.Errorf("mismatched protocol version: wanted %d, got %d in block", protoParams.Version, block.ProtocolVersion)
->>>>>>> aa6f640c
+				return ierrors.Errorf("mismatched protocol version: wanted %d, got %d in block", protoParams.Version(), protocolBlock.ProtocolVersion)
 			}
 
 			block := protocolBlock.Block
@@ -579,7 +560,7 @@
 
 			if validatorBlock, ok := block.(*ValidatorBlock); ok {
 				if validatorBlock.HighestSupportedVersion < protocolBlock.ProtocolVersion {
-					return fmt.Errorf("highest supported version %d must be greater equal protocol version %d", validatorBlock.HighestSupportedVersion, protocolBlock.ProtocolVersion)
+					return ierrors.Errorf("highest supported version %d must be greater equal protocol version %d", validatorBlock.HighestSupportedVersion, protocolBlock.ProtocolVersion)
 				}
 			}
 
