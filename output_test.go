--- conflicted
+++ resolved
@@ -884,12 +884,7 @@
 	}
 	tests := []test{
 		func() test {
-<<<<<<< HEAD
 			receiverIdent := tpkg.RandEd25519Address()
-=======
-			sourceIdent := tpkg.RandEd25519Address()
-
->>>>>>> f7471b67
 			return test{
 				name: "can unlock - target is source (no unlock conditions)",
 				output: &iotago.BasicOutput{
@@ -922,12 +917,7 @@
 			}
 		}(),
 		func() test {
-<<<<<<< HEAD
 			receiverIdent := tpkg.RandEd25519Address()
-=======
-			sourceIdent := tpkg.RandEd25519Address()
-
->>>>>>> f7471b67
 			return test{
 				name: "expiration - receiver ident can unlock",
 				output: &iotago.BasicOutput{
@@ -948,14 +938,8 @@
 			}
 		}(),
 		func() test {
-<<<<<<< HEAD
 			receiverIdent := tpkg.RandEd25519Address()
 			returnIdent := tpkg.RandEd25519Address()
-=======
-			sourceIdent := tpkg.RandEd25519Address()
-			senderIdent := tpkg.RandEd25519Address()
-
->>>>>>> f7471b67
 			return test{
 				name: "expiration - receiver ident can not unlock",
 				output: &iotago.BasicOutput{
@@ -998,13 +982,8 @@
 			}
 		}(),
 		func() test {
-<<<<<<< HEAD
 			receiverIdent := tpkg.RandEd25519Address()
 			returnIdent := tpkg.RandEd25519Address()
-=======
-			sourceIdent := tpkg.RandEd25519Address()
-
->>>>>>> f7471b67
 			return test{
 				name: "expiration - return ident can not unlock",
 				output: &iotago.BasicOutput{
@@ -1025,12 +1004,7 @@
 			}
 		}(),
 		func() test {
-<<<<<<< HEAD
 			receiverIdent := tpkg.RandEd25519Address()
-=======
-			sourceIdent := tpkg.RandEd25519Address()
-
->>>>>>> f7471b67
 			return test{
 				name: "timelock - expired timelock is unlockable",
 				output: &iotago.BasicOutput{
