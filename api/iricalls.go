package api

import (
	"github.com/iotaledger/iota.go/checksum"
	. "github.com/iotaledger/iota.go/consts"
	. "github.com/iotaledger/iota.go/guards"
	. "github.com/iotaledger/iota.go/guards/validators"
	"github.com/iotaledger/iota.go/pow"
	. "github.com/iotaledger/iota.go/trinary"
	"strconv"
)

// AddNeighbors adds a list of neighbors to the connected IRI node.
// Assumes addNeighbors command is available on the node.
// AddNeighbors has only a temporary effect until the node relaunches.
func (api *API) AddNeighbors(uris ...string) (int64, error) {
	if err := Validate(ValidateURIs(uris...), ValidateNonEmptyStrings(ErrInvalidURI, uris...)); err != nil {
		return 0, err
	}
	cmd := &AddNeighborsCommand{Command: Command{AddNeighborsCmd}, URIs: uris}
	rsp := &AddNeighborsResponse{}
	if err := api.provider.Send(cmd, rsp); err != nil {
		return 0, err
	}
	return rsp.AddedNeighbors, nil
}

// AttachToTangle performs the Proof-of-Work required to attach a transaction to the Tangle by
// calling the attachToTangle IRI API command. Returns a list of transaction trytes and overwrites the following
// fields: Hash, Nonce, AttachmentTimestamp, AttachmentTimestampLowerBound, AttachmentTimestampUpperBound.
//
// If a Proof-of-Work function is supplied when composing the API, then that function is used
// instead of using the connected node.
func (api *API) AttachToTangle(trunkTxHash Hash, branchTxHash Hash, mwm uint64, trytes []Trytes) ([]Trytes, error) {
	if api.localProofOfWorkFunc != nil {
		return pow.DoPoW(trunkTxHash, branchTxHash, trytes, mwm, api.localProofOfWorkFunc)
	}

	if err := Validate(ValidateTransactionTrytes(trytes...)); err != nil {
		return nil, err
	}

	if !IsTransactionHash(trunkTxHash) {
		return nil, ErrInvalidTrunkTransaction
	}

	if !IsTransactionHash(branchTxHash) {
		return nil, ErrInvalidBranchTransaction
	}

	cmd := &AttachToTangleCommand{
		TrunkTransaction: trunkTxHash, BranchTransaction: branchTxHash,
		Command: Command{AttachToTangleCmd}, Trytes: trytes, MinWeightMagnitude: mwm,
	}
	rsp := &AttachToTangleResponse{}
	if err := api.provider.Send(cmd, rsp); err != nil {
		return nil, err
	}

	return rsp.Trytes, nil
}

// BroadcastTransactions broadcasts a list of attached transaction trytes to the network.
// Tip-selection and Proof-of-Work must be done first by calling
// GetTransactionsToApprove and AttachToTangle or an equivalent attach method.
//
// You may use this method to increase odds of effective transaction propagation.
//
// Persist the transaction trytes in local storage before calling this command for first time, to ensure
// that reattachment is possible, until your bundle has been included.
func (api *API) BroadcastTransactions(trytes ...Trytes) ([]Trytes, error) {
	if err := Validate(ValidateAttachedTransactionTrytes(trytes...)); err != nil {
		return nil, err
	}
	cmd := &BroadcastTransactionsCommand{Trytes: trytes, Command: Command{BroadcastTransactionsCmd}}
	if err := api.provider.Send(cmd, nil); err != nil {
		return nil, err
	}
	return trytes, nil
}

// CheckConsistency checks if a transaction is consistent or a set of transactions are co-consistent.
//
// Co-consistent transactions and the transactions that they approve (directly or indirectly),
// are not conflicting with each other and the rest of the ledger.
//
// As long as a transaction is consistent, it might be accepted by the network.
// In case a transaction is inconsistent, it will not be accepted and a reattachment
// is required by calling ReplayBundle().
func (api *API) CheckConsistency(hashes ...Hash) (bool, string, error) {
	if err := Validate(
		ValidateTransactionHashes(hashes...),
		ValidateNonEmptyStrings(ErrInvalidTransactionHash, hashes...),
	); err != nil {
		return false, "", err
	}
	cmd := &CheckConsistencyCommand{Tails: hashes, Command: Command{CheckConsistencyCmd}}
	rsp := &CheckConsistencyResponse{}
	if err := api.provider.Send(cmd, rsp); err != nil {
		return false, "", err
	}
	return rsp.State, rsp.Info, nil
}

func validateFindTransactions(query *FindTransactionsQuery) error {
	if err := Validate(
		ValidateAddresses(false, query.Addresses...),
		ValidateHashes(query.Bundles...),
		ValidateTransactionHashes(query.Approvees...),
		ValidateTags(query.Tags...),
	); err != nil {
		return err
	}
	if query.Addresses != nil {
		if err := Validate(ValidateNonEmptyStrings(ErrInvalidAddress, query.Addresses...)); err != nil {
			return err
		}
	}
	if query.Bundles != nil {
		if err := Validate(ValidateNonEmptyStrings(ErrInvalidBundleHash, query.Bundles...)); err != nil {
			return err
		}
	}
	if query.Approvees != nil {
		if err := Validate(ValidateNonEmptyStrings(ErrInvalidTransactionHash, query.Approvees...)); err != nil {
			return err
		}
	}
	if query.Tags != nil {
		if err := Validate(ValidateNonEmptyStrings(ErrInvalidTag, query.Tags...)); err != nil {
			return err
		}
	}
	return nil
}

// FindTransactions searches for transaction hashes.
// It allows to search for transactions by passing a query object with addresses, bundle hashes, tags and/or approvees fields.
// Multiple query fields are supported and FindTransactions returns the intersection of the results.
func (api *API) FindTransactions(query FindTransactionsQuery) (Hashes, error) {
	if err := validateFindTransactions(&query); err != nil {
		return nil, err
	}

	if len(query.Addresses) > 0 {
		cleanedAddrs, err := checksum.RemoveChecksums(query.Addresses)
		if err != nil {
			return nil, err
		}
		query.Addresses = cleanedAddrs
	}

	cmd := &FindTransactionsCommand{FindTransactionsQuery: query, Command: Command{FindTransactionsCmd}}
	rsp := &FindTransactionsResponse{}
	if err := api.provider.Send(cmd, rsp); err != nil {
		return nil, err
	}
	return rsp.Hashes, nil
}

// GetBalances fetches confirmed balances of the given addresses at the latest solid milestone.
<<<<<<< HEAD
func (api *API) GetBalances(addresses Hashes, threshold uint64) (*Balances, error) {
	if err := Validate(ValidateAddresses(false, addresses...)); err != nil {
=======
func (api *API) GetBalances(addresses Hashes, threshold uint64, tips ...Hash) (*Balances, error) {
	if err := Validate(ValidateHashes(addresses...)); err != nil {
>>>>>>> c43c1632
		return nil, err
	}

	if threshold > 100 {
		return nil, ErrInvalidThreshold
	}

	cleanedAddrs, err := checksum.RemoveChecksums(addresses)
	if err != nil {
		return nil, err
	}

	cmd := &GetBalancesCommand{
		Addresses: cleanedAddrs,
		Threshold: threshold,
		Command:   Command{GetBalancesCmd},
		Tips:      tips,
	}
	rsp := &GetBalancesResponse{}
	if err := api.provider.Send(cmd, rsp); err != nil {
		return nil, err
	}
	balances := &Balances{
		Balances:  make([]uint64, len(rsp.Balances)),
		Milestone: rsp.Milestone, MilestoneIndex: rsp.MilestoneIndex,
	}
	for i, s := range rsp.Balances {
		num, err := strconv.ParseUint(s, 10, 64)
		if err != nil {
			return nil, err
		}
		balances.Balances[i] = num
	}
	return balances, err
}

// GetInclusionStates fetches inclusion states of a given list of transactions.
func (api *API) GetInclusionStates(txHashes Hashes, tips ...Hash) ([]bool, error) {
	if err := Validate(
		ValidateTransactionHashes(txHashes...),
		ValidateNonEmptyStrings(ErrInvalidTransactionHash, txHashes...),
		ValidateTransactionHashes(tips...),
		ValidateNonEmptyStrings(ErrInvalidTransactionHash, tips...),
	); err != nil {
		return nil, err
	}

	cmd := &GetInclusionStatesCommand{Transactions: txHashes, Tips: tips, Command: Command{GetInclusionStatesCmd}}
	rsp := &GetInclusionStatesResponse{}
	if err := api.provider.Send(cmd, rsp); err != nil {
		return nil, err
	}
	return rsp.States, nil
}

// GetNeighbors returns the list of connected neighbors of the connected node.
func (api *API) GetNeighbors() (Neighbors, error) {
	cmd := &GetNeighborsCommand{Command: Command{GetNeighborsCmd}}
	rsp := &GetNeighborsResponse{}
	err := api.provider.Send(cmd, rsp)
	if err != nil {
		return nil, err
	}
	return rsp.Neighbors, nil
}

// GetNodeInfo returns information about the connected node.
func (api *API) GetNodeInfo() (*GetNodeInfoResponse, error) {
	cmd := &GetNodeInfoCommand{Command: Command{GetNodeInfoCmd}}
	rsp := &GetNodeInfoResponse{}
	if err := api.provider.Send(cmd, rsp); err != nil {
		return nil, err
	}
	return rsp, nil
}

// GetTips returns a list of tips (transactions not referenced by other transactions) as seen by the connected node.
func (api *API) GetTips() (Hashes, error) {
	cmd := &GetTipsCommand{Command: Command{GetTipsCmd}}
	rsp := &GetTipsResponse{}
	if err := api.provider.Send(cmd, rsp); err != nil {
		return nil, err
	}
	return rsp.Hashes, nil
}

// GetTransactionsToApprove does the tip selection via the connected node.
//
// Returns a pair of approved transactions which are chosen randomly after validating the transaction trytes,
// the signatures and cross-checking for conflicting transactions.
//
// Tip selection is executed by a Random Walk (RW) starting at random point in the given depth,
// ending up to the pair of selected tips. For more information about tip selection please refer to the
// whitepaper (http://iotatoken.com/IOTA_Whitepaper.pdf).
//
// The reference option allows to select tips in a way that the reference transaction is being approved too.
// This is useful for promoting transactions, for example with PromoteTransaction().
func (api *API) GetTransactionsToApprove(depth uint64, reference ...Hash) (*TransactionsToApprove, error) {
	cmd := &GetTransactionsToApproveCommand{Command: Command{GetTransactionsToApproveCmd}, Depth: depth}
	if len(reference) > 0 {
		if err := Validate(ValidateTransactionHashes(reference...)); err != nil {
			return nil, ErrInvalidReferenceHash
		}
		cmd.Reference = reference[0]
	}
	rsp := &GetTransactionsToApproveResponse{}
	if err := api.provider.Send(cmd, rsp); err != nil {
		return nil, err
	}
	return &rsp.TransactionsToApprove, nil
}

// GetTrytes fetches the transaction trytes given a list of transaction hashes.
func (api *API) GetTrytes(hashes ...Hash) ([]Trytes, error) {
	if err := Validate(
		ValidateNonEmptyStrings(ErrInvalidTransactionHash, hashes...),
		ValidateTransactionHashes(hashes...),
	); err != nil {
		return nil, err
	}
	cmd := &GetTrytesCommand{Hashes: hashes, Command: Command{GetTrytesCmd}}
	rsp := &GetTrytesResponse{}
	if err := api.provider.Send(cmd, rsp); err != nil {
		return nil, err
	}
	return rsp.Trytes, nil
}

// InterruptAttachToTangle interrupts the currently ongoing Proof-of-Work on the connected node.
func (api *API) InterruptAttachToTangle() error {
	cmd := &InterruptAttachToTangleCommand{Command: Command{InterruptAttachToTangleCmd}}
	return api.provider.Send(cmd, nil)
}

// RemoveNeighbors removes a list of neighbors from the connected IRI node.
// This method has a temporary effect until the IRI node relaunches.
func (api *API) RemoveNeighbors(uris ...string) (int64, error) {
	if err := Validate(
		ValidateNonEmptyStrings(ErrInvalidURI, uris...),
		ValidateURIs(uris...),
	); err != nil {
		return 0, err
	}
	cmd := &RemoveNeighborsCommand{Command: Command{RemoveNeighborsCmd}, URIs: uris}
	rsp := &RemoveNeighborsResponse{}
	if err := api.provider.Send(cmd, rsp); err != nil {
		return 0, err
	}
	return rsp.RemovedNeighbors, nil
}

// StoreTransactions persists a list of attached transaction trytes in the store of the connected node.
// Tip-selection and Proof-of-Work must be done first by calling GetTransactionsToApprove and
// AttachToTangle or an equivalent attach method.
//
// Persist the transaction trytes in local storage before calling this command, to ensure
// reattachment is possible, until your bundle has been included.
//
// Any transactions stored with this command will eventually be erased as a result of a snapshot.
func (api *API) StoreTransactions(trytes ...Trytes) ([]Trytes, error) {
	if err := Validate(
		ValidateNonEmptyStrings(ErrInvalidTrytes, trytes...),
		ValidateAttachedTransactionTrytes(trytes...),
	); err != nil {
		return nil, err
	}
	cmd := &StoreTransactionsCommand{Trytes: trytes, Command: Command{StoreTransactionsCmd}}
	if err := api.provider.Send(cmd, nil); err != nil {
		return nil, err
	}
	return trytes, nil
}

// WereAddressesSpentFrom checks whether the given addresses were already spent.
func (api *API) WereAddressesSpentFrom(addresses ...Hash) ([]bool, error) {
	if err := Validate(
		ValidateAddresses(false, addresses...),
	); err != nil {
		return nil, err
	}

	cleanedAddrs, err := checksum.RemoveChecksums(addresses)
	if err != nil {
		return nil, err
	}

	cmd := &WereAddressesSpentFromCommand{Addresses: cleanedAddrs, Command: Command{WereAddressesSpentFromCmd}}
	rsp := &WereAddressesSpentFromResponse{}
	if err := api.provider.Send(cmd, rsp); err != nil {
		return nil, err
	}
	return rsp.States, nil
}<|MERGE_RESOLUTION|>--- conflicted
+++ resolved
@@ -159,13 +159,8 @@
 }
 
 // GetBalances fetches confirmed balances of the given addresses at the latest solid milestone.
-<<<<<<< HEAD
-func (api *API) GetBalances(addresses Hashes, threshold uint64) (*Balances, error) {
-	if err := Validate(ValidateAddresses(false, addresses...)); err != nil {
-=======
 func (api *API) GetBalances(addresses Hashes, threshold uint64, tips ...Hash) (*Balances, error) {
-	if err := Validate(ValidateHashes(addresses...)); err != nil {
->>>>>>> c43c1632
+    if err := Validate(ValidateAddresses(false, addresses...)); err != nil {
 		return nil, err
 	}
 
