package api_test

import (
	"math"
	"testing"
	"time"

	"github.com/stretchr/testify/require"

	"github.com/iotaledger/hive.go/ierrors"
	iotago "github.com/iotaledger/iota.go/v4"
	"github.com/iotaledger/iota.go/v4/api"
	"github.com/iotaledger/iota.go/v4/tpkg"
	"github.com/iotaledger/iota.go/v4/tpkg/frameworks"
)

func Test_CoreAPIDeSerialize(t *testing.T) {
	tests := []*frameworks.DeSerializeTest{
		{
			Name: "ok - InfoResponse",
			Source: &api.InfoResponse{
				Name:    "test",
				Version: "2.0.0",
				Status: &api.InfoResNodeStatus{
					IsHealthy:                   false,
					AcceptedTangleTime:          time.Unix(1690879505, 0).UTC(),
					RelativeAcceptedTangleTime:  time.Unix(1690879505, 0).UTC(),
					ConfirmedTangleTime:         time.Unix(1690879505, 0).UTC(),
					RelativeConfirmedTangleTime: time.Unix(1690879505, 0).UTC(),
					LatestCommitmentID:          tpkg.RandCommitmentID(),
					LatestFinalizedSlot:         tpkg.RandSlot(),
					LatestAcceptedBlockSlot:     tpkg.RandSlot(),
					LatestConfirmedBlockSlot:    tpkg.RandSlot(),
					PruningEpoch:                tpkg.RandEpoch(),
				},
				Metrics: &api.InfoResNodeMetrics{
					BlocksPerSecond:          1.1,
					ConfirmedBlocksPerSecond: 2.2,
					ConfirmationRate:         3.3,
				},
				ProtocolParameters: []*api.InfoResProtocolParameters{
					{
						StartEpoch: tpkg.RandEpoch(),
						Parameters: tpkg.RandProtocolParameters(),
					},
				},
				BaseToken: &api.InfoResBaseToken{
					Name:         "Shimmer",
					TickerSymbol: "SMR",
					Unit:         "SMR",
					Subunit:      "glow",
					Decimals:     6,
				},
			},
			Target:    &api.InfoResponse{},
			SeriErr:   nil,
			DeSeriErr: nil,
		},
		{
			Name: "ok - IssuanceBlockHeaderResponse",
			Source: &api.IssuanceBlockHeaderResponse{
				StrongParents:                tpkg.SortedRandBlockIDs(2),
				WeakParents:                  tpkg.SortedRandBlockIDs(2),
				ShallowLikeParents:           tpkg.SortedRandBlockIDs(2),
				LatestParentBlockIssuingTime: time.Unix(1690879505, 0).UTC(),
				LatestFinalizedSlot:          tpkg.RandSlot(),
				LatestCommitment:             tpkg.RandCommitment(),
			},
			Target:    &api.IssuanceBlockHeaderResponse{},
			SeriErr:   nil,
			DeSeriErr: nil,
		},
		{
			Name: "ok - BlockCreatedResponse",
			Source: &api.BlockCreatedResponse{
				BlockID: tpkg.RandBlockID(),
			},
			Target:    &api.BlockCreatedResponse{},
			SeriErr:   nil,
			DeSeriErr: nil,
		},
		{
			Name: "ok - BlockMetadataResponse",
			Source: &api.BlockMetadataResponse{
				BlockID:            tpkg.RandBlockID(),
				BlockState:         api.BlockStateFailed,
				BlockFailureReason: api.BlockFailureParentNotFound,
				TransactionMetadata: &api.TransactionMetadataResponse{
					TransactionID:            tpkg.RandTransactionID(),
					TransactionState:         api.TransactionStateFailed,
					TransactionFailureReason: api.TxFailureDelegationRewardCalculationFailure,
				},
			},
			Target:    &api.BlockMetadataResponse{},
			SeriErr:   nil,
			DeSeriErr: nil,
		},
		{
			Name: "ok - BlockWithMetadataResponse",
			Source: &api.BlockWithMetadataResponse{
				Block: tpkg.RandBlock(tpkg.RandBasicBlockBody(tpkg.ZeroCostTestAPI, iotago.PayloadSignedTransaction), tpkg.ZeroCostTestAPI, 100),
				Metadata: &api.BlockMetadataResponse{
					BlockID:            tpkg.RandBlockID(),
					BlockState:         api.BlockStateFailed,
					BlockFailureReason: api.BlockFailureParentNotFound,
					TransactionMetadata: &api.TransactionMetadataResponse{
						TransactionID:            tpkg.RandTransactionID(),
						TransactionState:         api.TransactionStateFailed,
						TransactionFailureReason: api.TxFailureDelegationRewardsClaimingInvalid,
					},
				},
			},
			Target:    &api.BlockWithMetadataResponse{},
			SeriErr:   nil,
			DeSeriErr: nil,
		},
		{
			Name: "ok - OutputMetadata",
			Source: &api.OutputMetadata{
				OutputID: tpkg.RandOutputID(),
				BlockID:  tpkg.RandBlockID(),
				Included: &api.OutputInclusionMetadata{
					Slot:          tpkg.RandSlot(),
					TransactionID: tpkg.RandTransactionID(),
					CommitmentID:  tpkg.RandCommitmentID(),
				},
				Spent: &api.OutputConsumptionMetadata{
					Slot:          tpkg.RandSlot(),
					TransactionID: tpkg.RandTransactionID(),
					CommitmentID:  tpkg.RandCommitmentID(),
				},
				LatestCommitmentID: tpkg.RandCommitmentID(),
			},
			Target:    &api.OutputMetadata{},
			SeriErr:   nil,
			DeSeriErr: nil,
		},
		{
			Name: "ok - OutputResponse",
			Source: &api.OutputResponse{
				Output:        tpkg.RandOutput(tpkg.RandOutputType()),
				OutputIDProof: tpkg.RandOutputIDProof(tpkg.ZeroCostTestAPI),
			},
			Target:    &api.OutputResponse{},
			SeriErr:   nil,
			DeSeriErr: nil,
		},
		{
			Name: "ok - OutputWithMetadataResponse",
			Source: &api.OutputWithMetadataResponse{
				Output:        tpkg.RandOutput(tpkg.RandOutputType()),
				OutputIDProof: tpkg.RandOutputIDProof(tpkg.ZeroCostTestAPI),
				Metadata: &api.OutputMetadata{
					OutputID: tpkg.RandOutputID(),
					BlockID:  tpkg.RandBlockID(),
					Included: &api.OutputInclusionMetadata{
						Slot:          tpkg.RandSlot(),
						TransactionID: tpkg.RandTransactionID(),
						CommitmentID:  tpkg.RandCommitmentID(),
					},
					Spent: &api.OutputConsumptionMetadata{
						Slot:          tpkg.RandSlot(),
						TransactionID: tpkg.RandTransactionID(),
						CommitmentID:  tpkg.RandCommitmentID(),
					},
					LatestCommitmentID: tpkg.RandCommitmentID(),
				},
			},
			Target:    &api.OutputWithMetadataResponse{},
			SeriErr:   nil,
			DeSeriErr: nil,
		},
		{
			Name: "ok - UTXOChangesResponse",
			Source: &api.UTXOChangesResponse{
				CommitmentID:    tpkg.RandCommitmentID(),
				CreatedOutputs:  tpkg.RandOutputIDs(3),
				ConsumedOutputs: tpkg.RandOutputIDs(3),
			},
			Target:    &api.UTXOChangesResponse{},
			SeriErr:   nil,
			DeSeriErr: nil,
		},
		{
			Name: "ok - UTXOChangesFullResponse",
			Source: &api.UTXOChangesFullResponse{
				CommitmentID: tpkg.RandCommitmentID(),
				CreatedOutputs: []*api.OutputWithID{
					{
						OutputID: tpkg.RandOutputID(),
						Output:   tpkg.RandOutput(tpkg.RandOutputType()),
					},
				},
				ConsumedOutputs: []*api.OutputWithID{
					{
						OutputID: tpkg.RandOutputID(),
						Output:   tpkg.RandOutput(tpkg.RandOutputType()),
					},
				},
			},
			Target:    &api.UTXOChangesFullResponse{},
			SeriErr:   nil,
			DeSeriErr: nil,
		},
		{
			Name: "ok - CongestionResponse",
			Source: &api.CongestionResponse{
				Slot:                 tpkg.RandSlot(),
				Ready:                true,
				ReferenceManaCost:    tpkg.RandMana(math.MaxUint32),
				BlockIssuanceCredits: 80,
			},
			Target:    &api.CongestionResponse{},
			SeriErr:   nil,
			DeSeriErr: nil,
		},
		{
			Name: "ok - ValidatorsResponse",
			Source: &api.ValidatorsResponse{
				Validators: []*api.ValidatorResponse{
					{
						AddressBech32:                  tpkg.RandAccountAddress().Bech32(iotago.PrefixTestnet),
						StakingEndEpoch:                tpkg.RandEpoch(),
						PoolStake:                      123,
						ValidatorStake:                 456,
						FixedCost:                      69,
						Active:                         true,
						LatestSupportedProtocolVersion: 9,
					},
				},
				Cursor:   "0,1",
				PageSize: 50,
			},
			Target:    &api.ValidatorsResponse{},
			SeriErr:   nil,
			DeSeriErr: nil,
		},
		{
			Name: "ok - ManaRewardsResponse",
			Source: &api.ManaRewardsResponse{
				StartEpoch:                      tpkg.RandEpoch(),
				EndEpoch:                        tpkg.RandEpoch(),
				Rewards:                         456,
				LatestCommittedEpochPoolRewards: 555,
			},
			Target:    &api.ManaRewardsResponse{},
			SeriErr:   nil,
			DeSeriErr: nil,
		},
		{
			Name: "ok - CommitteeResponse",
			Source: &api.CommitteeResponse{
				Committee: []*api.CommitteeMemberResponse{
					{
						AddressBech32:  tpkg.RandAccountAddress().Bech32(iotago.PrefixTestnet),
						PoolStake:      456,
						ValidatorStake: 123,
						FixedCost:      789,
					},
				},
				TotalStake:          456,
				TotalValidatorStake: 123,
				Epoch:               tpkg.RandEpoch(),
			},
			Target:    &api.CommitteeResponse{},
			SeriErr:   nil,
			DeSeriErr: nil,
		},
	}

	for _, tt := range tests {
		t.Run(tt.Name, tt.Run)
	}
}

func Test_CoreAPIJSONSerialization(t *testing.T) {

	protoParams := iotago.NewV3SnapshotProtocolParameters(
		iotago.WithTimeProviderOptions(1, 1690879505, 10, 13),
	)

	// replace the decay factors to reduce the size of the JSON string
	protoParams.ManaParameters().DecayFactors = []uint32{
		1,
		2,
		3,
	}

	tests := []*frameworks.JSONEncodeTest{
		{
			Name: "ok - InfoResponse",
			Source: &api.InfoResponse{
				Name:    "test",
				Version: "2.0.0",
				Status: &api.InfoResNodeStatus{
					IsHealthy:                   false,
					AcceptedTangleTime:          time.Unix(1690879505, 0).UTC(),
					RelativeAcceptedTangleTime:  time.Unix(1690879505, 0).UTC(),
					ConfirmedTangleTime:         time.Unix(1690879505, 0).UTC(),
					RelativeConfirmedTangleTime: time.Unix(1690879505, 0).UTC(),
					LatestCommitmentID:          iotago.CommitmentID{},
					LatestFinalizedSlot:         1,
					LatestAcceptedBlockSlot:     2,
					LatestConfirmedBlockSlot:    3,
					PruningEpoch:                4,
				},
				Metrics: &api.InfoResNodeMetrics{
					BlocksPerSecond:          1.1,
					ConfirmedBlocksPerSecond: 2.2,
					ConfirmationRate:         3.3,
				},
				ProtocolParameters: []*api.InfoResProtocolParameters{
					{
						StartEpoch: 0,
						Parameters: protoParams,
					},
				},
				BaseToken: &api.InfoResBaseToken{
					Name:         "Shimmer",
					TickerSymbol: "SMR",
					Unit:         "SMR",
					Subunit:      "glow",
					Decimals:     6,
				},
			},
			Target: `{
	"name": "test",
	"version": "2.0.0",
	"status": {
		"isHealthy": false,
		"acceptedTangleTime": "1690879505000000000",
		"relativeAcceptedTangleTime": "1690879505000000000",
		"confirmedTangleTime": "1690879505000000000",
		"relativeConfirmedTangleTime": "1690879505000000000",
		"latestCommitmentId": "0x000000000000000000000000000000000000000000000000000000000000000000000000",
		"latestFinalizedSlot": 1,
		"latestAcceptedBlockSlot": 2,
		"latestConfirmedBlockSlot": 3,
		"pruningEpoch": 4
	},
	"metrics": {
		"blocksPerSecond": "1.1E+00",
		"confirmedBlocksPerSecond": "2.2E+00",
		"confirmationRate": "3.3E+00"
	},
	"protocolParameters": [
		{
			"startEpoch": 0,
			"parameters": {
				"type": 0,
				"version": 3,
				"networkName": "testnet",
				"bech32Hrp": "rms",
				"storageScoreParameters": {
					"storageCost": "100",
					"factorData": 1,
					"offsetOutputOverhead": "10",
					"offsetEd25519BlockIssuerKey": "100",
					"offsetStakingFeature": "100",
					"offsetDelegation": "100"
				},
				"workScoreParameters": {
					"dataByte": 500,
					"block": 110000,
					"input": 7500,
					"contextInput": 40000,
					"output": 90000,
					"nativeToken": 50000,
					"staking": 40000,
					"blockIssuer": 70000,
					"allotment": 5000,
					"signatureEd25519": 15000
				},
				"manaParameters": {
					"bitsCount": 63,
					"generationRate": 1,
					"generationRateExponent": 17,
					"decayFactors": [
						1,
						2,
						3
					],
					"decayFactorsExponent": 32,
					"decayFactorEpochsSum": 2262417561,
					"decayFactorEpochsSumExponent": 21,
					"annualDecayFactorPercentage": 70
				},
				"tokenSupply": "1813620509061365",
				"genesisSlot": 1,
				"genesisUnixTimestamp": "1690879505",
				"slotDurationInSeconds": 10,
				"slotsPerEpochExponent": 13,
				"stakingUnbondingPeriod": 10,
				"validationBlocksPerSlot": 10,
				"punishmentEpochs": 10,
				"livenessThresholdLowerBound": 15,
				"livenessThresholdUpperBound": 30,
				"minCommittableAge": 10,
				"maxCommittableAge": 20,
				"epochNearingThreshold": 60,
				"congestionControlParameters": {
					"minReferenceManaCost": "1",
					"increase": "1",
					"decrease": "1",
					"increaseThreshold": 400000000,
					"decreaseThreshold": 250000000,
					"schedulerRate": 50000000,
					"maxBufferSize": 1000,
					"maxValidationBufferSize": 100
				},
				"versionSignalingParameters": {
					"windowSize": 7,
					"windowTargetRatio": 5,
					"activationOffset": 7
				},
				"rewardsParameters": {
					"profitMarginExponent": 8,
					"bootstrappingDuration": 1079,
					"manaShareCoefficient": "2",
					"decayBalancingConstantExponent": 8,
					"decayBalancingConstant": "1",
					"poolCoefficientExponent": 11,
					"retentionPeriod": 384
				},
				"targetCommitteeSize": 32,
				"chainSwitchingThreshold": 3
			}
		}
	],
	"baseToken": {
		"name": "Shimmer",
		"tickerSymbol": "SMR",
		"unit": "SMR",
		"subunit": "glow",
		"decimals": 6
	}
}`,
		},
		{
			Name: "ok - InfoResBaseToken - omitempty",
			Source: &api.InfoResBaseToken{
				Name:         "IOTA",
				TickerSymbol: "IOTA",
				Unit:         "MIOTA",
				// No Subunit
			},
			Target: `{
	"name": "IOTA",
	"tickerSymbol": "IOTA",
	"unit": "MIOTA",
	"decimals": 0
}`,
		},
		{
			Name: "ok - IssuanceBlockHeaderResponse",
			Source: &api.IssuanceBlockHeaderResponse{
				StrongParents: iotago.BlockIDs{
					iotago.BlockID{0x9},
				},
				WeakParents: iotago.BlockIDs{
					iotago.BlockID{0x8},
				},
				ShallowLikeParents: iotago.BlockIDs{
					iotago.BlockID{0x7},
				},
				LatestParentBlockIssuingTime: time.Unix(1690879505, 0).UTC(),
				LatestFinalizedSlot:          14,
				LatestCommitment: &iotago.Commitment{
					ProtocolVersion:      3,
					Slot:                 18,
					PreviousCommitmentID: iotago.CommitmentID{0x1},
					RootsID:              iotago.Identifier{0x2},
					CumulativeWeight:     89,
					ReferenceManaCost:    123,
				},
			},
			Target: `{
	"strongParents": [
		"0x090000000000000000000000000000000000000000000000000000000000000000000000"
	],
	"weakParents": [
		"0x080000000000000000000000000000000000000000000000000000000000000000000000"
	],
	"shallowLikeParents": [
		"0x070000000000000000000000000000000000000000000000000000000000000000000000"
	],
	"latestParentBlockIssuingTime": "1690879505000000000",
	"latestFinalizedSlot": 14,
	"latestCommitment": {
		"protocolVersion": 3,
		"slot": 18,
		"previousCommitmentId": "0x010000000000000000000000000000000000000000000000000000000000000000000000",
		"rootsId": "0x0200000000000000000000000000000000000000000000000000000000000000",
		"cumulativeWeight": "89",
		"referenceManaCost": "123"
	}
}`,
		},
		{
			Name: "ok - BlockCreatedResponse",
			Source: &api.BlockCreatedResponse{
				BlockID: iotago.BlockID{0x1},
			},
			Target: `{
	"blockId": "0x010000000000000000000000000000000000000000000000000000000000000000000000"
}`,
		},
		{
			Name: "ok - BlockMetadataResponse",
			Source: &api.BlockMetadataResponse{
				BlockID:            iotago.BlockID{0x9},
				BlockState:         api.BlockStateFailed,
				BlockFailureReason: api.BlockFailureParentNotFound,
				TransactionMetadata: &api.TransactionMetadataResponse{
					TransactionID:            iotago.TransactionID{0x1},
					TransactionState:         api.TransactionStateFailed,
					TransactionFailureReason: api.TxFailureDelegationRewardsClaimingInvalid,
				},
			},
			Target: `{
	"blockId": "0x090000000000000000000000000000000000000000000000000000000000000000000000",
	"blockState": "failed",
	"blockFailureReason": 3,
	"transactionMetadata": {
		"transactionId": "0x010000000000000000000000000000000000000000000000000000000000000000000000",
		"transactionState": "failed",
<<<<<<< HEAD
		"transactionFailureReason": 58
=======
		"transactionFailureReason": 54
>>>>>>> ff6a4bb7
	}
}`,
		},
		{
			Name: "ok - BlockMetadataResponse - omitempty",
			Source: &api.BlockMetadataResponse{
				BlockID:    iotago.BlockID{0x9},
				BlockState: api.BlockStateConfirmed,
			},
			Target: `{
	"blockId": "0x090000000000000000000000000000000000000000000000000000000000000000000000",
	"blockState": "confirmed"
}`,
		},
		{
			Name: "ok - OutputMetadata",
			Source: &api.OutputMetadata{
				OutputID: iotago.OutputID{0x01},
				BlockID:  iotago.BlockID{0x02},
				Included: &api.OutputInclusionMetadata{
					Slot:          3,
					TransactionID: iotago.TransactionID{0x4},
					CommitmentID:  iotago.CommitmentID{0x5},
				},
				Spent: &api.OutputConsumptionMetadata{
					Slot:          6,
					TransactionID: iotago.TransactionID{0x7},
					CommitmentID:  iotago.CommitmentID{0x8},
				},
				LatestCommitmentID: iotago.CommitmentID{0x9},
			},
			Target: `{
	"outputId": "0x0100000000000000000000000000000000000000000000000000000000000000000000000000",
	"blockId": "0x020000000000000000000000000000000000000000000000000000000000000000000000",
	"included": {
		"slot": 3,
		"transactionId": "0x040000000000000000000000000000000000000000000000000000000000000000000000",
		"commitmentId": "0x050000000000000000000000000000000000000000000000000000000000000000000000"
	},
	"spent": {
		"slot": 6,
		"transactionId": "0x070000000000000000000000000000000000000000000000000000000000000000000000",
		"commitmentId": "0x080000000000000000000000000000000000000000000000000000000000000000000000"
	},
	"latestCommitmentId": "0x090000000000000000000000000000000000000000000000000000000000000000000000"
}`,
		},
		{
			Name: "ok - OutputMetadata - omitempty",
			Source: &api.OutputMetadata{
				OutputID: iotago.OutputID{0x01},
				BlockID:  iotago.BlockID{0x02},
				Included: &api.OutputInclusionMetadata{
					Slot:          3,
					TransactionID: iotago.TransactionID{0x4},
					// CommitmentID is omitted
				},
				// Spent is omitted
				LatestCommitmentID: iotago.CommitmentID{0x9},
			},
			Target: `{
	"outputId": "0x0100000000000000000000000000000000000000000000000000000000000000000000000000",
	"blockId": "0x020000000000000000000000000000000000000000000000000000000000000000000000",
	"included": {
		"slot": 3,
		"transactionId": "0x040000000000000000000000000000000000000000000000000000000000000000000000"
	},
	"latestCommitmentId": "0x090000000000000000000000000000000000000000000000000000000000000000000000"
}`,
		},
		{
			Name: "ok - UTXOChangesResponse",
			Source: &api.UTXOChangesResponse{
				CommitmentID: iotago.NewCommitmentID(42, iotago.Identifier{}),
				CreatedOutputs: iotago.OutputIDs{
					iotago.OutputID{0x1},
				},
				ConsumedOutputs: iotago.OutputIDs{
					iotago.OutputID{0x2},
				},
			},
			Target: `{
	"commitmentId": "0x00000000000000000000000000000000000000000000000000000000000000002a000000",
	"createdOutputs": [
		"0x0100000000000000000000000000000000000000000000000000000000000000000000000000"
	],
	"consumedOutputs": [
		"0x0200000000000000000000000000000000000000000000000000000000000000000000000000"
	]
}`,
		},
		{
			Name: "ok - UTXOChangesFullResponse",
			Source: &api.UTXOChangesFullResponse{
				CommitmentID: iotago.NewCommitmentID(42, iotago.Identifier{}),
				CreatedOutputs: []*api.OutputWithID{
					{
						OutputID: iotago.OutputID{0x1},
						Output: &iotago.BasicOutput{
							Amount: 123,
							Mana:   456,
							UnlockConditions: iotago.BasicOutputUnlockConditions{
								&iotago.AddressUnlockCondition{
									Address: &iotago.Ed25519Address{0x01},
								},
							},
							Features: iotago.BasicOutputFeatures{},
						},
					},
				},
				ConsumedOutputs: []*api.OutputWithID{
					{
						OutputID: iotago.OutputID{0x2},
						Output: &iotago.BasicOutput{
							Amount: 456,
							Mana:   123,
							UnlockConditions: iotago.BasicOutputUnlockConditions{
								&iotago.AddressUnlockCondition{
									Address: &iotago.Ed25519Address{0x02},
								},
							},
							Features: iotago.BasicOutputFeatures{},
						},
					},
				},
			},
			Target: `{
	"commitmentId": "0x00000000000000000000000000000000000000000000000000000000000000002a000000",
	"createdOutputs": [
		{
			"outputId": "0x0100000000000000000000000000000000000000000000000000000000000000000000000000",
			"output": {
				"type": 0,
				"amount": "123",
				"mana": "456",
				"unlockConditions": [
					{
						"type": 0,
						"address": {
							"type": 0,
							"pubKeyHash": "0x0100000000000000000000000000000000000000000000000000000000000000"
						}
					}
				]
			}
		}
	],
	"consumedOutputs": [
		{
			"outputId": "0x0200000000000000000000000000000000000000000000000000000000000000000000000000",
			"output": {
				"type": 0,
				"amount": "456",
				"mana": "123",
				"unlockConditions": [
					{
						"type": 0,
						"address": {
							"type": 0,
							"pubKeyHash": "0x0200000000000000000000000000000000000000000000000000000000000000"
						}
					}
				]
			}
		}
	]
}`,
		},
		{
			Name: "ok - CongestionResponse",
			Source: &api.CongestionResponse{
				Slot:                 12,
				Ready:                true,
				ReferenceManaCost:    100,
				BlockIssuanceCredits: 80,
			},
			Target: `{
	"slot": 12,
	"ready": true,
	"referenceManaCost": "100",
	"blockIssuanceCredits": "80"
}`,
		},
		{
			Name: "ok - ValidatorsResponse",
			Source: &api.ValidatorsResponse{
				Validators: []*api.ValidatorResponse{
					{
						AddressBech32:                  iotago.AccountID{0xFF}.ToAddress().Bech32(iotago.PrefixTestnet),
						StakingEndEpoch:                0,
						PoolStake:                      123,
						ValidatorStake:                 456,
						FixedCost:                      69,
						Active:                         true,
						LatestSupportedProtocolVersion: 9,
					},
				},
				Cursor:   "0,1",
				PageSize: 50,
			},
			Target: `{
	"stakers": [
		{
			"address": "rms1prlsqqqqqqqqqqqqqqqqqqqqqqqqqqqqqqqqqqqqqqqqqqqqqqqqqcyz9fx",
			"stakingEndEpoch": 0,
			"poolStake": "123",
			"validatorStake": "456",
			"fixedCost": "69",
			"active": true,
			"latestSupportedProtocolVersion": 9,
			"latestSupportedProtocolHash": "0x0000000000000000000000000000000000000000000000000000000000000000"
		}
	],
	"pageSize": 50,
	"cursor": "0,1"
}`,
		},
		{
			Name: "ok - ManaRewardsResponse",
			Source: &api.ManaRewardsResponse{
				StartEpoch:                      123,
				EndEpoch:                        133,
				Rewards:                         456,
				LatestCommittedEpochPoolRewards: 555,
			},
			Target: `{
	"startEpoch": 123,
	"endEpoch": 133,
	"rewards": "456",
	"latestCommittedEpochPoolRewards": "555"
}`,
		},
		{
			Name: "ok - CommitteeResponse",
			Source: &api.CommitteeResponse{
				Committee: []*api.CommitteeMemberResponse{
					{
						AddressBech32:  iotago.AccountID{0xFF}.ToAddress().Bech32(iotago.PrefixTestnet),
						PoolStake:      456,
						ValidatorStake: 123,
						FixedCost:      789,
					},
				},
				TotalStake:          456,
				TotalValidatorStake: 123,
				Epoch:               872,
			},
			Target: `{
	"committee": [
		{
			"address": "rms1prlsqqqqqqqqqqqqqqqqqqqqqqqqqqqqqqqqqqqqqqqqqqqqqqqqqcyz9fx",
			"poolStake": "456",
			"validatorStake": "123",
			"fixedCost": "789"
		}
	],
	"totalStake": "456",
	"totalValidatorStake": "123",
	"epoch": 872
}`,
		},
	}

	for _, tt := range tests {
		t.Run(tt.Name, tt.Run)
	}
}

func TestTransactionFailureReasonDetermination(t *testing.T) {
	type txFailureTest struct {
		name     string
		err      error
		expected api.TransactionFailureReason
	}

	tests := []*txFailureTest{
		{
			name:     "last error of a series of joined errors is mapped first",
			err:      ierrors.Join(iotago.ErrAccountLocked, iotago.ErrDelegationAmountMismatch, iotago.ErrBlockIssuerCommitmentInputMissing),
			expected: api.TxFailureBlockIssuerCommitmentInputMissing,
		},
		{
			name: "first visited error of a post-order depth traversed error tree is mapped first",
			err: func() error {
				err1 := ierrors.WithMessage(iotago.ErrAccountLocked, "message1")
				errTree1 := ierrors.WithMessage(err1, "message2")

				subtreeErr := ierrors.WithMessage(iotago.ErrRewardInputReferenceInvalid, "message3")
				subTree := ierrors.WithMessage(subtreeErr, "message4")

				err2 := ierrors.WithMessage(iotago.ErrAccountInvalidFoundryCounter, "message5")
				errTree2 := ierrors.Join(err2, subTree)

				return ierrors.Join(errTree1, errTree2)
			}(),
			expected: api.TxFailureRewardInputReferenceInvalid,
		},
	}

	for _, test := range tests {
		err := test.err
		expected := test.expected

		t.Run(test.name, func(t *testing.T) {
			txFailureReason := api.DetermineTransactionFailureReason(err)
			require.Equal(t, expected, txFailureReason,
				"expected %d, got %d", expected, txFailureReason)
		})
	}
}<|MERGE_RESOLUTION|>--- conflicted
+++ resolved
@@ -524,11 +524,7 @@
 	"transactionMetadata": {
 		"transactionId": "0x010000000000000000000000000000000000000000000000000000000000000000000000",
 		"transactionState": "failed",
-<<<<<<< HEAD
-		"transactionFailureReason": 58
-=======
-		"transactionFailureReason": 54
->>>>>>> ff6a4bb7
+		"transactionFailureReason": 57
 	}
 }`,
 		},
