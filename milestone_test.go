package iotago_test

import (
	"crypto/ed25519"
	"encoding/json"
	"errors"
	"math/rand"
	"sort"
	"testing"
	"time"

	"github.com/iotaledger/hive.go/serializer/v2"
	"github.com/iotaledger/iota.go/v3/tpkg"

	"github.com/stretchr/testify/assert"
	"github.com/stretchr/testify/require"

	iotago "github.com/iotaledger/iota.go/v3"
)

func TestMilestone__DeSerialize(t *testing.T) {

	milestoneWithoutMetadata := tpkg.RandMilestone(nil)
	milestoneWithoutMetadata.Metadata = nil

	tests := []deSerializeTest{
		{
			name:   "ok",
			source: tpkg.RandMilestone(nil),
			target: &iotago.Milestone{},
		},
		{
			name:   "empty-metadata",
			source: milestoneWithoutMetadata,
			target: &iotago.Milestone{},
		},
	}

	for _, tt := range tests {
		t.Run(tt.name, tt.deSerialize)
	}
}

func TestMilestone_MarshalUnmarshalJSON(t *testing.T) {
	ms := &iotago.Milestone{
		Index:             1337,
		Timestamp:         13371337,
		Parents:           tpkg.SortedRand32BytArray(2),
		AppliedMerkleRoot: tpkg.Rand32ByteArray(),
		Metadata:          tpkg.RandBytes(10),
		Opts:              iotago.MilestoneOpts{},
		Signatures: iotago.Signatures{
			tpkg.RandEd25519Signature(),
			tpkg.RandEd25519Signature(),
			tpkg.RandEd25519Signature(),
		},
	}

	msJSON, err := json.Marshal(ms)
	require.NoError(t, err)

	desMs := &iotago.Milestone{}
	require.NoError(t, json.Unmarshal(msJSON, desMs))

	require.EqualValues(t, ms, desMs)
}

func TestMilestoneSigning(t *testing.T) {
	type test struct {
		name            string
		ms              *iotago.Milestone
		pubKeys         []iotago.MilestonePublicKey
		signer          iotago.MilestoneSigningFunc
		minSigThreshold int
		pubKeySet       iotago.MilestonePublicKeySet
		signingErr      error
		verificationErr error
	}

	pubKeyFromPrv := func(prvKey ed25519.PrivateKey) iotago.MilestonePublicKey {
		var pubKey iotago.MilestonePublicKey
		copy(pubKey[:], prvKey.Public().(ed25519.PublicKey))
		return pubKey
	}

	tests := []test{
		func() test {
			prvKey := tpkg.RandEd25519PrivateKey()
			pubKey1 := pubKeyFromPrv(prvKey)

			pubKeys := []iotago.MilestonePublicKey{pubKey1}

			msPayload := &iotago.Milestone{
<<<<<<< HEAD
				Parents:           tpkg.SortedRand32BytArray(1 + rand.Intn(7)),
				Index:             1000,
				Timestamp:         uint64(time.Now().Unix()),
				AppliedMerkleRoot: tpkg.Rand32ByteArray(),
=======
				Parents:              tpkg.SortedRand32BytArray(1 + rand.Intn(7)),
				Index:                1000,
				Timestamp:            uint32(time.Now().Unix()),
				InclusionMerkleProof: tpkg.Rand32ByteArray(),
>>>>>>> 35b22a85
			}

			return test{
				name: "ok",
				ms:   msPayload,
				signer: iotago.InMemoryEd25519MilestoneSigner(iotago.MilestonePublicKeyMapping{
					pubKey1: prvKey,
				}),
				minSigThreshold: 1,
				pubKeys:         pubKeys,
				pubKeySet:       map[iotago.MilestonePublicKey]struct{}{pubKey1: {}},
				signingErr:      nil,
				verificationErr: nil,
			}
		}(),
		func() test {

			prvKey1 := tpkg.RandEd25519PrivateKey()
			prvKey2 := tpkg.RandEd25519PrivateKey()
			prvKey3 := tpkg.RandEd25519PrivateKey()
			pubKey1 := pubKeyFromPrv(prvKey1)
			pubKey2 := pubKeyFromPrv(prvKey2)
			pubKey3 := pubKeyFromPrv(prvKey3)

			// only 1 and 2
			pubKeys := serializer.LexicalOrdered32ByteArrays{pubKey1, pubKey2}
			sort.Sort(pubKeys)

			msPayload := &iotago.Milestone{
<<<<<<< HEAD
				Parents:           tpkg.SortedRand32BytArray(1 + rand.Intn(7)),
				Index:             1000,
				Timestamp:         uint64(time.Now().Unix()),
				AppliedMerkleRoot: tpkg.Rand32ByteArray(),
=======
				Parents:              tpkg.SortedRand32BytArray(1 + rand.Intn(7)),
				Index:                1000,
				Timestamp:            uint32(time.Now().Unix()),
				InclusionMerkleProof: tpkg.Rand32ByteArray(),
>>>>>>> 35b22a85
			}

			return test{
				name: "ok - 2 of 3 from applicable set",
				ms:   msPayload,
				signer: iotago.InMemoryEd25519MilestoneSigner(iotago.MilestonePublicKeyMapping{
					pubKey1: prvKey1,
					pubKey2: prvKey2,
					pubKey3: prvKey3,
				}),
				minSigThreshold: 2,
				pubKeys:         pubKeys,
				pubKeySet:       map[iotago.MilestonePublicKey]struct{}{pubKey1: {}, pubKey2: {}, pubKey3: {}},
				signingErr:      nil,
				verificationErr: nil,
			}
		}(),
		func() test {
			prvKey := tpkg.RandEd25519PrivateKey()
			pubKey1 := pubKeyFromPrv(prvKey)

			pubKeys := []iotago.MilestonePublicKey{pubKey1}

			msPayload := &iotago.Milestone{
<<<<<<< HEAD
				Parents:           tpkg.SortedRand32BytArray(1 + rand.Intn(7)),
				Index:             1000,
				Timestamp:         uint64(time.Now().Unix()),
				AppliedMerkleRoot: tpkg.Rand32ByteArray(),
=======
				Parents:              tpkg.SortedRand32BytArray(1 + rand.Intn(7)),
				Index:                1000,
				Timestamp:            uint32(time.Now().Unix()),
				InclusionMerkleProof: tpkg.Rand32ByteArray(),
>>>>>>> 35b22a85
			}

			return test{
				name: "err - invalid signature",
				ms:   msPayload,
				signer: iotago.InMemoryEd25519MilestoneSigner(iotago.MilestonePublicKeyMapping{
					// signature will be signed with a non matching private key
					pubKey1: tpkg.RandEd25519PrivateKey(),
				}),
				minSigThreshold: 1,
				pubKeys:         pubKeys,
				pubKeySet:       map[iotago.MilestonePublicKey]struct{}{pubKey1: {}},
				signingErr:      nil,
				verificationErr: iotago.ErrMilestoneInvalidSignature,
			}
		}(),
	}

	for _, tt := range tests {
		t.Run(tt.name, func(t *testing.T) {
			err := tt.ms.Sign(tt.pubKeys, tt.signer)
			if tt.signingErr != nil {
				assert.True(t, errors.Is(err, tt.signingErr))
				return
			}
			assert.NoError(t, err)

			err = tt.ms.VerifySignatures(tt.minSigThreshold, tt.pubKeySet)
			if tt.verificationErr != nil {
				assert.True(t, errors.Is(err, tt.verificationErr))
				return
			}
			assert.NoError(t, err)
		})
	}
}

func TestNewMilestone(t *testing.T) {
	parents := tpkg.SortedRand32BytArray(1 + rand.Intn(7))
	lastMs := tpkg.Rand32ByteArray()
	pastConeMerkleProof := tpkg.Rand32ByteArray()
	inclusionMerkleProof := tpkg.Rand32ByteArray()
	const msIndex, timestamp = 1000, 1333333337

	ms, err := iotago.NewMilestone(msIndex, timestamp, lastMs, parents, pastConeMerkleProof, inclusionMerkleProof)
	assert.NoError(t, err)

	assert.EqualValues(t, &iotago.Milestone{
		Index:               msIndex,
		Timestamp:           timestamp,
		LastMilestone:       lastMs,
		Parents:             parents,
		ConfirmedMerkleRoot: pastConeMerkleProof,
		AppliedMerkleRoot:   inclusionMerkleProof,
		Signatures:          nil,
	}, ms)
}<|MERGE_RESOLUTION|>--- conflicted
+++ resolved
@@ -10,12 +10,11 @@
 	"time"
 
 	"github.com/iotaledger/hive.go/serializer/v2"
+	"github.com/iotaledger/iota.go/v3"
 	"github.com/iotaledger/iota.go/v3/tpkg"
 
 	"github.com/stretchr/testify/assert"
 	"github.com/stretchr/testify/require"
-
-	iotago "github.com/iotaledger/iota.go/v3"
 )
 
 func TestMilestone__DeSerialize(t *testing.T) {
@@ -91,17 +90,10 @@
 			pubKeys := []iotago.MilestonePublicKey{pubKey1}
 
 			msPayload := &iotago.Milestone{
-<<<<<<< HEAD
 				Parents:           tpkg.SortedRand32BytArray(1 + rand.Intn(7)),
 				Index:             1000,
-				Timestamp:         uint64(time.Now().Unix()),
+				Timestamp:         uint32(time.Now().Unix()),
 				AppliedMerkleRoot: tpkg.Rand32ByteArray(),
-=======
-				Parents:              tpkg.SortedRand32BytArray(1 + rand.Intn(7)),
-				Index:                1000,
-				Timestamp:            uint32(time.Now().Unix()),
-				InclusionMerkleProof: tpkg.Rand32ByteArray(),
->>>>>>> 35b22a85
 			}
 
 			return test{
@@ -131,17 +123,10 @@
 			sort.Sort(pubKeys)
 
 			msPayload := &iotago.Milestone{
-<<<<<<< HEAD
 				Parents:           tpkg.SortedRand32BytArray(1 + rand.Intn(7)),
 				Index:             1000,
-				Timestamp:         uint64(time.Now().Unix()),
+				Timestamp:         uint32(time.Now().Unix()),
 				AppliedMerkleRoot: tpkg.Rand32ByteArray(),
-=======
-				Parents:              tpkg.SortedRand32BytArray(1 + rand.Intn(7)),
-				Index:                1000,
-				Timestamp:            uint32(time.Now().Unix()),
-				InclusionMerkleProof: tpkg.Rand32ByteArray(),
->>>>>>> 35b22a85
 			}
 
 			return test{
@@ -166,17 +151,11 @@
 			pubKeys := []iotago.MilestonePublicKey{pubKey1}
 
 			msPayload := &iotago.Milestone{
-<<<<<<< HEAD
-				Parents:           tpkg.SortedRand32BytArray(1 + rand.Intn(7)),
-				Index:             1000,
-				Timestamp:         uint64(time.Now().Unix()),
-				AppliedMerkleRoot: tpkg.Rand32ByteArray(),
-=======
-				Parents:              tpkg.SortedRand32BytArray(1 + rand.Intn(7)),
-				Index:                1000,
-				Timestamp:            uint32(time.Now().Unix()),
-				InclusionMerkleProof: tpkg.Rand32ByteArray(),
->>>>>>> 35b22a85
+				Parents:             tpkg.SortedRand32BytArray(1 + rand.Intn(7)),
+				Index:               1000,
+				Timestamp:           uint32(time.Now().Unix()),
+				ConfirmedMerkleRoot: tpkg.Rand32ByteArray(),
+				AppliedMerkleRoot:   tpkg.Rand32ByteArray(),
 			}
 
 			return test{
