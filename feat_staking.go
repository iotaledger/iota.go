package iotago

import (
	"github.com/iotaledger/hive.go/ierrors"
	"github.com/iotaledger/hive.go/serializer/v2"
)

var (
	// ErrInvalidStakingStartEpoch gets returned when a new Staking Feature's start epoch
	// is not set to the epoch of the transaction.
	ErrInvalidStakingStartEpoch = ierrors.New("staking start epoch must be the epoch index of the transaction")
	// ErrInvalidStakingEndEpochTooEarly gets returned when a new Staking Feature's end epoch
	// is not at least set to the transaction epoch plus the unbonding period.
	ErrInvalidStakingEndEpochTooEarly = ierrors.New("staking end epoch must be set to the transaction epoch plus the unbonding period")
	// ErrInvalidStakingAmountMismatch gets returned when a new Staking Feature's Staked Amount
	// is not less or equal to the account's amount.
	ErrInvalidStakingAmountMismatch = ierrors.New("staking amount must be less or equal to the amount on the account")
	// ErrInvalidStakingBlockIssuerRequired gets returned when an account contains a Staking Feature
	// but no Block Issuer Feature.
	ErrInvalidStakingBlockIssuerRequired = ierrors.New("staking feature requires a block issuer feature")
	// ErrInvalidStakingBondedRemoval gets returned when a staking feature is removed before the end of the unbonding period.
	ErrInvalidStakingBondedRemoval = ierrors.New("staking feature can only be removed after the unbonding period")
	// ErrInvalidStakingBondedRemoval gets returned when a staking feature's start epoch, fixed cost or
	// staked amount are modified before the unboding period.
	ErrInvalidStakingBondedModified = ierrors.New("staking start epoch, fixed cost and staked amount cannot be modified while bonded")
	// ErrInvalidStakingRewardInputRequired get returned when a staking feature is removed or resetted without a reward input.
	ErrInvalidStakingRewardInputRequired = ierrors.New("staking feature removal or resetting requires a reward input")
	// ErrInvalidStakingRewardClaim gets returned when mana rewards are claimed before the end of the unbonding period.
	ErrInvalidStakingRewardClaim = ierrors.New("staking rewards claiming can only be done after the unbonding period")
)

// StakingFeature is a feature which indicates that this account wants to register as a validator.
// The feature includes a fixed cost that the staker can set and will receive as part of its rewards,
// as well as a range of epoch indices in which the feature is considered active and can claim rewards.
// Removing the feature can only be done by going through an unbonding period.
type StakingFeature struct {
	StakedAmount BaseToken  `serix:"0,mapKey=stakedAmount"`
	FixedCost    Mana       `serix:"1,mapKey=fixedCost"`
	StartEpoch   EpochIndex `serix:"2,mapKey=startEpoch"`
	EndEpoch     EpochIndex `serix:"3,mapKey=endEpoch"`
}

func (s *StakingFeature) Clone() Feature {
	return &StakingFeature{StakedAmount: s.StakedAmount, FixedCost: s.FixedCost, StartEpoch: s.StartEpoch, EndEpoch: s.EndEpoch}
}

func (s *StakingFeature) VBytes(rentStruct *RentStructure, _ VBytesFunc) VBytes {
<<<<<<< HEAD
	vbytes := serializer.SmallTypeDenotationByteSize + (serializer.UInt64ByteSize*2 + EpochIndexLength*2)
=======
	vbytes := s.Size()

>>>>>>> 40a3c59a
	// TODO: Introduce another vbyte factor for the staking feature.
	return rentStruct.VBFactorData.Multiply(VBytes(vbytes))
}

func (s *StakingFeature) WorkScore(workScoreStructure *WorkScoreStructure) (WorkScore, error) {
	workScoreBytes, err := workScoreStructure.DataByte.Multiply(s.Size())
	if err != nil {
		return 0, err
	}

	// staking feature changes require invokation of staking managers so require extra work.
	return workScoreBytes.Add(workScoreStructure.Staking)
}

func (s *StakingFeature) Equal(other Feature) bool {
	otherFeat, is := other.(*StakingFeature)
	if !is {
		return false
	}

	return s.StakedAmount == otherFeat.StakedAmount &&
		s.FixedCost == otherFeat.FixedCost &&
		s.StartEpoch == otherFeat.StartEpoch &&
		s.EndEpoch == otherFeat.EndEpoch
}

func (s *StakingFeature) Type() FeatureType {
	return FeatureStaking
}

func (s *StakingFeature) Size() int {
	// FeatureType + StakedAmount + FixedCost + StartEpoch + EndEpoch
	return serializer.SmallTypeDenotationByteSize + BaseTokenSize + ManaSize + EpochIndexLength + EpochIndexLength
}<|MERGE_RESOLUTION|>--- conflicted
+++ resolved
@@ -45,12 +45,8 @@
 }
 
 func (s *StakingFeature) VBytes(rentStruct *RentStructure, _ VBytesFunc) VBytes {
-<<<<<<< HEAD
-	vbytes := serializer.SmallTypeDenotationByteSize + (serializer.UInt64ByteSize*2 + EpochIndexLength*2)
-=======
 	vbytes := s.Size()
 
->>>>>>> 40a3c59a
 	// TODO: Introduce another vbyte factor for the staking feature.
 	return rentStruct.VBFactorData.Multiply(VBytes(vbytes))
 }
