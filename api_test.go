package iotago_test

import (
	"reflect"
	"testing"

	"github.com/stretchr/testify/require"

	"github.com/iotaledger/hive.go/serializer/v2/serix"
	iotago "github.com/iotaledger/iota.go/v4"
	"github.com/iotaledger/iota.go/v4/tpkg"
)

const (
	OneMi = 1_000_000
)

var v3API = iotago.V3API(tpkg.TestProtoParams)

type deSerializeTest struct {
	name      string
	source    any
	target    any
	seriErr   error
	deSeriErr error
}

func (test *deSerializeTest) deSerialize(t *testing.T) {
	serixData, err := v3API.Encode(test.source, serix.WithValidation())
	if test.seriErr != nil {
		require.Error(t, err, test.seriErr)
		return
	}
	require.NoError(t, err)

	if src, ok := test.source.(iotago.Sizer); ok {
		require.Equal(t, src.Size(), len(serixData))
	}

	serixTarget := reflect.New(reflect.TypeOf(test.target).Elem()).Interface()
	bytesRead, err := v3API.Decode(serixData, serixTarget)
	if test.deSeriErr != nil {
		require.Error(t, err, test.deSeriErr)
		return
	}
	require.NoError(t, err)
	require.Len(t, serixData, bytesRead)
	require.EqualValues(t, test.source, serixTarget)

	sourceJson, err := v3API.JSONEncode(test.source)
	require.NoError(t, err)

	jsonDest := reflect.New(reflect.TypeOf(test.target).Elem()).Interface()
	require.NoError(t, v3API.JSONDecode(sourceJson, jsonDest))

	require.EqualValues(t, test.source, jsonDest)
}

func TestProtocolParameters_DeSerialize(t *testing.T) {
	tests := []deSerializeTest{
		{
			name:   "ok",
			source: tpkg.RandProtocolParameters(),
			target: &iotago.ProtocolParameters{},
		},
	}

	for _, tt := range tests {
		t.Run(tt.name, tt.deSerialize)
	}
}

func TestProtocolParametersJSONMarshalling(t *testing.T) {
	protoParams := &iotago.ProtocolParameters{
		Version:     6,
		NetworkName: "xxxNetwork",
		Bech32HRP:   "xxx",
		MinPoWScore: 666,
		RentStructure: iotago.RentStructure{
			VByteCost:    6,
			VBFactorKey:  7,
			VBFactorData: 8,
		},
<<<<<<< HEAD
		TokenSupply:                1234567890987654321,
		GenesisUnixTimestamp:       1681373293,
		SlotDurationInSeconds:      10,
		SlotsPerEpochExponent:      13,
		ManaGenerationRate:         1,
		ManaGenerationRateExponent: 27,
		ManaDecayFactors: []uint32{
			10,
			20,
		},
		ManaDecayFactorsExponent:         32,
		ManaDecayFactorEpochsSum:         1337,
		ManaDecayFactorEpochsSumExponent: 20,
		MaxCommittableAge:                10,
		StakingUnbondingPeriod:           11,
		OrphanageThreshold:               3,
	}

	protoParamsJSON := `{"version":6,"networkName":"xxxNetwork","bech32Hrp":"xxx","minPowScore":666,"rentStructure":{"vByteCost":6,"vByteFactorData":8,"vByteFactorKey":7},"tokenSupply":"1234567890987654321","genesisUnixTimestamp":1681373293,"slotDurationInSeconds":10,"slotsPerEpochExponent":13,"manaGenerationRate":1,"manaGenerationRateExponent":27,"manaDecayFactors":[10,20],"manaDecayFactorsExponent":32,"manaDecayFactorEpochsSum":1337,"manaDecayFactorEpochsSumExponent":20,"maxCommittableAge":"10","stakingUnbondingPeriod":"11","orphanageThreshold":"3"}`
=======
		TokenSupply:           1234567890987654321,
		GenesisUnixTimestamp:  1681373293,
		SlotDurationInSeconds: 10,
		EpochDurationInSlots:  10,
		EvictionAge:           10,
		LivenessThreshold:     3,
	}
	protoParamsJSON := `{"version":6,"networkName":"xxxNetwork","bech32Hrp":"xxx","minPowScore":666,"rentStructure":{"vByteCost":6,"vByteFactorData":8,"vByteFactorKey":7},"tokenSupply":"1234567890987654321","genesisUnixTimestamp":1681373293,"slotDurationInSeconds":10,"epochDurationInSlots":10,"allowedCommitmentsWindowSize":"10","orphanageThreshold":"3"}`
>>>>>>> b19b13e4

	jsonProtoParams, err := v3API.JSONEncode(protoParams)
	require.NoError(t, err)
	require.Equal(t, protoParamsJSON, string(jsonProtoParams))

	decodedProtoParams := &iotago.ProtocolParameters{}
	err = v3API.JSONDecode([]byte(protoParamsJSON), decodedProtoParams)
	require.NoError(t, err)

	require.Equal(t, protoParams, decodedProtoParams)
}<|MERGE_RESOLUTION|>--- conflicted
+++ resolved
@@ -81,7 +81,6 @@
 			VBFactorKey:  7,
 			VBFactorData: 8,
 		},
-<<<<<<< HEAD
 		TokenSupply:                1234567890987654321,
 		GenesisUnixTimestamp:       1681373293,
 		SlotDurationInSeconds:      10,
@@ -95,22 +94,12 @@
 		ManaDecayFactorsExponent:         32,
 		ManaDecayFactorEpochsSum:         1337,
 		ManaDecayFactorEpochsSumExponent: 20,
-		MaxCommittableAge:                10,
+		EvictionAge:                      10,
 		StakingUnbondingPeriod:           11,
-		OrphanageThreshold:               3,
+		LivenessThreshold:                3,
 	}
 
 	protoParamsJSON := `{"version":6,"networkName":"xxxNetwork","bech32Hrp":"xxx","minPowScore":666,"rentStructure":{"vByteCost":6,"vByteFactorData":8,"vByteFactorKey":7},"tokenSupply":"1234567890987654321","genesisUnixTimestamp":1681373293,"slotDurationInSeconds":10,"slotsPerEpochExponent":13,"manaGenerationRate":1,"manaGenerationRateExponent":27,"manaDecayFactors":[10,20],"manaDecayFactorsExponent":32,"manaDecayFactorEpochsSum":1337,"manaDecayFactorEpochsSumExponent":20,"maxCommittableAge":"10","stakingUnbondingPeriod":"11","orphanageThreshold":"3"}`
-=======
-		TokenSupply:           1234567890987654321,
-		GenesisUnixTimestamp:  1681373293,
-		SlotDurationInSeconds: 10,
-		EpochDurationInSlots:  10,
-		EvictionAge:           10,
-		LivenessThreshold:     3,
-	}
-	protoParamsJSON := `{"version":6,"networkName":"xxxNetwork","bech32Hrp":"xxx","minPowScore":666,"rentStructure":{"vByteCost":6,"vByteFactorData":8,"vByteFactorKey":7},"tokenSupply":"1234567890987654321","genesisUnixTimestamp":1681373293,"slotDurationInSeconds":10,"epochDurationInSlots":10,"allowedCommitmentsWindowSize":"10","orphanageThreshold":"3"}`
->>>>>>> b19b13e4
 
 	jsonProtoParams, err := v3API.JSONEncode(protoParams)
 	require.NoError(t, err)
